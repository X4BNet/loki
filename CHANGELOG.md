--- conflicted
+++ resolved
@@ -1,5 +1,4 @@
-<<<<<<< HEAD
-=======
+
 ## 1.4.0 (2020-04-01)
 
 Over 130 PR's merged for this release, from 40 different contributors!!  We continue to be humbled and thankful for the growing community of contributors and users of Loki.  Thank you all so much.
@@ -243,8 +242,6 @@
 #### Tooling
 * [1577](https://github.com/grafana/loki/pull/1577) **pstibrany**: Move chunks-inspect tool to Loki repo
 
->>>>>>> 375daaee
-
 ## 1.3.0 (2020-01-16)
 
 ### What's New?? ###
