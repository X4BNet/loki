--- conflicted
+++ resolved
@@ -91,8 +91,8 @@
 )
 
 func addLineAndTimestampFunctions(currLine func() string, currTimestamp func() int64) map[string]interface{} {
-	functions := make(map[string]interface{}, len(functionMap)+2)
-	for k, v := range functionMap {
+	functions := make(map[string]interface{}, len(FunctionMap)+2)
+	for k, v := range FunctionMap {
 		functions[k] = v
 	}
 	functions[functionLineName] = func() string {
@@ -126,16 +126,8 @@
 	lf := &LineFormatter{
 		buf: bytes.NewBuffer(make([]byte, 4096)),
 	}
-<<<<<<< HEAD
-	functions := make(map[string]interface{}, len(FunctionMap)+1)
-	for k, v := range FunctionMap {
-		functions[k] = v
-	}
-	functions[functionLineName] = func() string {
-=======
 
 	functions := addLineAndTimestampFunctions(func() string {
->>>>>>> 1c3f5d09
 		return unsafeGetString(lf.currentLine)
 	}, func() int64 {
 		return lf.currentTs
@@ -281,11 +273,7 @@
 	for _, fm := range fmts {
 		toAdd := labelFormatter{LabelFmt: fm}
 		if !fm.Rename {
-<<<<<<< HEAD
-			t, err := template.New("label").Option("missingkey=zero").Funcs(FunctionMap).Parse(fm.Value)
-=======
 			t, err := template.New("label").Option("missingkey=zero").Funcs(functions).Parse(fm.Value)
->>>>>>> 1c3f5d09
 			if err != nil {
 				return nil, fmt.Errorf("invalid template for label '%s': %s", fm.Name, err)
 			}
