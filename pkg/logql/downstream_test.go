package logql

import (
	"context"
	"fmt"
	"github.com/grafana/loki/pkg/logql/syntax"
	"github.com/pkg/errors"
	"math"
	"reflect"
	"testing"
	"time"

	"github.com/go-kit/log"
	"github.com/prometheus/prometheus/promql"
	"github.com/stretchr/testify/assert"
	"github.com/stretchr/testify/require"
	"github.com/weaveworks/common/user"

	"github.com/grafana/loki/pkg/logproto"
)

var nilShardMetrics = NewShardMapperMetrics(nil)
var nilRangeMetrics = NewRangeMapperMetrics(nil)

func TestMappingEquivalence(t *testing.T) {
	var (
		shards   = 3
		nStreams = 60
		rounds   = 20
		streams  = randomStreams(nStreams, rounds+1, shards, []string{"a", "b", "c", "d"})
		start    = time.Unix(0, 0)
		end      = time.Unix(0, int64(time.Second*time.Duration(rounds)))
		step     = time.Second
		interval = time.Duration(0)
		limit    = 100
	)

	for _, tc := range []struct {
		query       string
		approximate bool
	}{
		{`1`, false},
		{`1 + 1`, false},
		{`{a="1"}`, false},
		{`{a="1"} |= "number: 10"`, false},
		{`rate({a=~".+"}[1s])`, false},
		{`sum by (a) (rate({a=~".+"}[1s]))`, false},
		{`sum(rate({a=~".+"}[1s]))`, false},
		{`max without (a) (rate({a=~".+"}[1s]))`, false},
		{`count(rate({a=~".+"}[1s]))`, false},
		{`avg(rate({a=~".+"}[1s]))`, true},
		{`avg(rate({a=~".+"}[1s])) by (a)`, true},
		{`1 + sum by (cluster) (rate({a=~".+"}[1s]))`, false},
		{`sum(max(rate({a=~".+"}[1s])))`, false},
		{`max(count(rate({a=~".+"}[1s])))`, false},
		{`max(sum by (cluster) (rate({a=~".+"}[1s]))) / count(rate({a=~".+"}[1s]))`, false},
		{`sum(rate({a=~".+"} |= "foo" != "foo"[1s]) or vector(1))`, false},
		// topk prefers already-seen values in tiebreakers. Since the test data generates
		// the same log lines for each series & the resulting promql.Vectors aren't deterministically
		// sorted by labels, we don't expect this to pass.
		// We could sort them as stated, but it doesn't seem worth the performance hit.
		// {`topk(3, rate({a=~".+"}[1s]))`, false},
	} {
		q := NewMockQuerier(
			shards,
			streams,
		)

		opts := EngineOpts{}
		regular := NewEngine(opts, q, NoLimits, log.NewNopLogger())
		sharded := NewDownstreamEngine(opts, MockDownstreamer{regular}, NoLimits, log.NewNopLogger())

		t.Run(tc.query, func(t *testing.T) {
			params := NewLiteralParams(
				tc.query,
				start,
				end,
				step,
				interval,
				logproto.FORWARD,
				uint32(limit),
				nil,
			)
			qry := regular.Query(params)
			ctx := user.InjectOrgID(context.Background(), "fake")

			mapper := NewShardMapper(ConstantShards(shards), nilShardMetrics)
			_, _, mapped, err := mapper.Parse(tc.query)
			require.Nil(t, err)

			shardedQry := sharded.Query(ctx, params, mapped)

			res, err := qry.Exec(ctx)
			require.Nil(t, err)

			shardedRes, err := shardedQry.Exec(ctx)
			require.Nil(t, err)

			if tc.approximate {
				approximatelyEquals(t, res.Data.(promql.Matrix), shardedRes.Data.(promql.Matrix))
			} else {
				require.Equal(t, res.Data, shardedRes.Data)
			}
		})
	}
}

<<<<<<< HEAD
func TestDownstreamEvaluatorFailExecute(t *testing.T) {
=======
func TestShardCounter(t *testing.T) {
>>>>>>> 3344d59f
	var (
		shards   = 3
		nStreams = 60
		rounds   = 20
		streams  = randomStreams(nStreams, rounds+1, shards, []string{"a", "b", "c", "d"})
		start    = time.Unix(0, 0)
		end      = time.Unix(0, int64(time.Second*time.Duration(rounds)))
		step     = time.Second
		interval = time.Duration(0)
		limit    = 100
	)

<<<<<<< HEAD
	logqlCase1 := "sum(\nsum_over_time({log_type=\"service_metrics\",operation=\"InvokeFunction\",module=\"api_server\",_file=\"/service_metrics.log\",severity_text=\"INFO\"}|=`status\":200`\n|regexp `\"meteringDuration\":(?P<meteringDuration>.*?)(,|\\{|\\[|\\})`\n|regexp `\"cpuCores\":(?P<cpuCores>.*?)(,|\\{|\\[|\\})`\n|label_format capacity=`{{ mulf (.cpuCores | float64) (.meteringDuration|float64)}}` | unwrap capacity | __error__=\"\" [10s])) \n/ \nsum(  sum_over_time({log_type=\"service_metrics\",operation=\"InvokeFunction\",_file=\"/service_metrics.log\",module=\"api_server\",severity_text=\"INFO\"}|=`status\":200`\n|regexp `\"cpuUsage\":(?P<cpuUsage>.*?)(,|\\{|\\[|\\})` | unwrap cpuUsage | __error__=\"\" [10s])\n)"
	for _, tc := range []struct {
		query  string
		errMsg error
	}{
		{logqlCase1, fmt.Errorf("downstream evaluator fail to execute default case, expr type: %s ,logql: %s , err: %s", reflect.TypeOf(&syntax.BinOpExpr{}), logqlCase1, errors.New("unimplemented"))},
		// topk prefers already-seen values in tiebreakers. Since the test data generates
		// the same log lines for each series & the resulting promql.Vectors aren't deterministically
		// sorted by labels, we don't expect this to pass.
		// We could sort them as stated, but it doesn't seem worth the performance hit.
		// {`topk(3, rate({a=~".+"}[1s]))`, false},
=======
	for _, tc := range []struct {
		query string
	}{
		// Test a few queries which will not shard and shard
		// Avoid testing queries where the shard mapping produces a different query such as avg()
		{`1`},
		{`rate({a=~".+"}[1s])`},
		{`sum by (a) (rate({a=~".+"}[1s]))`},
>>>>>>> 3344d59f
	} {
		q := NewMockQuerier(
			shards,
			streams,
		)

		opts := EngineOpts{}
		regular := NewEngine(opts, q, NoLimits, log.NewNopLogger())
		sharded := NewDownstreamEngine(opts, MockDownstreamer{regular}, NoLimits, log.NewNopLogger())

		t.Run(tc.query, func(t *testing.T) {
			params := NewLiteralParams(
				tc.query,
				start,
				end,
				step,
				interval,
				logproto.FORWARD,
				uint32(limit),
				nil,
			)
<<<<<<< HEAD
			qry := regular.Query(params)
			ctx := user.InjectOrgID(context.Background(), "fake")

			mapper := NewShardMapper(ConstantShards(shards), nilShardMetrics)
			_, mapped, err := mapper.Parse(tc.query)
=======
			ctx := user.InjectOrgID(context.Background(), "fake")

			mapper := NewShardMapper(ConstantShards(shards), nilShardMetrics)
			noop, _, mapped, err := mapper.Parse(tc.query)
>>>>>>> 3344d59f
			require.Nil(t, err)

			shardedQry := sharded.Query(ctx, params, mapped)

<<<<<<< HEAD
			_, err = qry.Exec(ctx)
			require.Nil(t, err)

			_, err = shardedQry.Exec(ctx)

			require.Equal(t, tc.errMsg.Error(), err.Error())

=======
			shardedRes, err := shardedQry.Exec(ctx)
			require.Nil(t, err)

			if noop {
				assert.Equal(t, int64(0), shardedRes.Statistics.Summary.Shards)
			} else {
				assert.Equal(t, int64(shards), shardedRes.Statistics.Summary.Shards)
			}
>>>>>>> 3344d59f
		})
	}
}

func TestRangeMappingEquivalence(t *testing.T) {
	var (
		shards   = 3
		nStreams = 60
		rounds   = 20
		streams  = randomStreams(nStreams, rounds+1, shards, []string{"a", "b", "c", "d"})
		start    = time.Unix(0, 0)
		end      = time.Unix(0, int64(time.Second*time.Duration(rounds)))
		step     = time.Second
		interval = time.Duration(0)
		limit    = 100
	)

	for _, tc := range []struct {
		query           string
		splitByInterval time.Duration
	}{
		// Range vector aggregators
		{`bytes_over_time({a=~".+"}[2s])`, time.Second},
		{`count_over_time({a=~".+"}[2s])`, time.Second},
		{`sum_over_time({a=~".+"} | unwrap b [2s])`, time.Second},
		{`max_over_time({a=~".+"} | unwrap b [2s])`, time.Second},
		{`max_over_time({a=~".+"} | unwrap b [2s]) by (a)`, time.Second},
		{`min_over_time({a=~".+"} | unwrap b [2s])`, time.Second},
		{`min_over_time({a=~".+"} | unwrap b [2s]) by (a)`, time.Second},
		{`rate({a=~".+"}[2s])`, time.Second},
		{`rate({a=~".+"} | unwrap b [2s])`, time.Second},
		{`bytes_rate({a=~".+"}[2s])`, time.Second},

		// sum
		{`sum(bytes_over_time({a=~".+"}[2s]))`, time.Second},
		{`sum(count_over_time({a=~".+"}[2s]))`, time.Second},
		{`sum(sum_over_time({a=~".+"} | unwrap b [2s]))`, time.Second},
		{`sum(max_over_time({a=~".+"} | unwrap b [2s]))`, time.Second},
		{`sum(max_over_time({a=~".+"} | unwrap b [2s]) by (a))`, time.Second},
		{`sum(min_over_time({a=~".+"} | unwrap b [2s]))`, time.Second},
		{`sum(min_over_time({a=~".+"} | unwrap b [2s]) by (a))`, time.Second},
		{`sum(rate({a=~".+"}[2s]))`, time.Second},
		{`sum(rate({a=~".+"} | unwrap b [2s]))`, time.Second},
		{`sum(bytes_rate({a=~".+"}[2s]))`, time.Second},

		// sum by
		{`sum by (a) (bytes_over_time({a=~".+"}[2s]))`, time.Second},
		{`sum by (a) (count_over_time({a=~".+"}[2s]))`, time.Second},
		{`sum by (a) (sum_over_time({a=~".+"} | unwrap b [2s]))`, time.Second},
		{`sum by (a) (max_over_time({a=~".+"} | unwrap b [2s]))`, time.Second},
		{`sum by (a) (max_over_time({a=~".+"} | unwrap b [2s]) by (a))`, time.Second},
		{`sum by (a) (min_over_time({a=~".+"} | unwrap b [2s]))`, time.Second},
		{`sum by (a) (min_over_time({a=~".+"} | unwrap b [2s]) by (a))`, time.Second},
		{`sum by (a) (rate({a=~".+"}[2s]))`, time.Second},
		{`sum by (a) (rate({a=~".+"} | unwrap b [2s]))`, time.Second},
		{`sum by (a) (bytes_rate({a=~".+"}[2s]))`, time.Second},

		// count
		{`count(bytes_over_time({a=~".+"}[2s]))`, time.Second},
		{`count(count_over_time({a=~".+"}[2s]))`, time.Second},
		{`count(sum_over_time({a=~".+"} | unwrap b [2s]))`, time.Second},
		{`count(max_over_time({a=~".+"} | unwrap b [2s]))`, time.Second},
		{`count(max_over_time({a=~".+"} | unwrap b [2s]) by (a))`, time.Second},
		{`count(min_over_time({a=~".+"} | unwrap b [2s]))`, time.Second},
		{`count(min_over_time({a=~".+"} | unwrap b [2s]) by (a))`, time.Second},
		{`count(rate({a=~".+"}[2s]))`, time.Second},
		{`count(rate({a=~".+"} | unwrap b [2s]))`, time.Second},
		{`count(bytes_rate({a=~".+"}[2s]))`, time.Second},

		// count by
		{`count by (a) (bytes_over_time({a=~".+"}[2s]))`, time.Second},
		{`count by (a) (count_over_time({a=~".+"}[2s]))`, time.Second},
		{`count by (a) (sum_over_time({a=~".+"} | unwrap b [2s]))`, time.Second},
		{`count by (a) (max_over_time({a=~".+"} | unwrap b [2s]))`, time.Second},
		{`count by (a) (max_over_time({a=~".+"} | unwrap b [2s]) by (a))`, time.Second},
		{`count by (a) (min_over_time({a=~".+"} | unwrap b [2s]))`, time.Second},
		{`count by (a) (min_over_time({a=~".+"} | unwrap b [2s]) by (a))`, time.Second},
		{`count by (a) (rate({a=~".+"}[2s]))`, time.Second},
		{`count by (a) (rate({a=~".+"} | unwrap b [2s]))`, time.Second},
		{`count by (a) (bytes_rate({a=~".+"}[2s]))`, time.Second},

		// max
		{`max(bytes_over_time({a=~".+"}[2s]))`, time.Second},
		{`max(count_over_time({a=~".+"}[2s]))`, time.Second},
		{`max(sum_over_time({a=~".+"} | unwrap b [2s]))`, time.Second},
		{`max(max_over_time({a=~".+"} | unwrap b [2s]))`, time.Second},
		{`max(max_over_time({a=~".+"} | unwrap b [2s]) by (a))`, time.Second},
		{`max(min_over_time({a=~".+"} | unwrap b [2s]))`, time.Second},
		{`max(min_over_time({a=~".+"} | unwrap b [2s]) by (a))`, time.Second},
		{`max(rate({a=~".+"}[2s]))`, time.Second},
		{`max(rate({a=~".+"} | unwrap b [2s]))`, time.Second},
		{`max(bytes_rate({a=~".+"}[2s]))`, time.Second},

		// max by
		{`max by (a) (bytes_over_time({a=~".+"}[2s]))`, time.Second},
		{`max by (a) (count_over_time({a=~".+"}[2s]))`, time.Second},
		{`max by (a) (sum_over_time({a=~".+"} | unwrap b [2s]))`, time.Second},
		{`max by (a) (max_over_time({a=~".+"} | unwrap b [2s]))`, time.Second},
		{`max by (a) (max_over_time({a=~".+"} | unwrap b [2s]) by (a))`, time.Second},
		{`max by (a) (min_over_time({a=~".+"} | unwrap b [2s]))`, time.Second},
		{`max by (a) (min_over_time({a=~".+"} | unwrap b [2s]) by (a))`, time.Second},
		{`max by (a) (rate({a=~".+"}[2s]))`, time.Second},
		{`max by (a) (rate({a=~".+"} | unwrap b [2s]))`, time.Second},
		{`max by (a) (bytes_rate({a=~".+"}[2s]))`, time.Second},

		// min
		{`min(bytes_over_time({a=~".+"}[2s]))`, time.Second},
		{`min(count_over_time({a=~".+"}[2s]))`, time.Second},
		{`min(sum_over_time({a=~".+"} | unwrap b [2s]))`, time.Second},
		{`min(max_over_time({a=~".+"} | unwrap b [2s]))`, time.Second},
		{`min(max_over_time({a=~".+"} | unwrap b [2s]) by (a))`, time.Second},
		{`min(min_over_time({a=~".+"} | unwrap b [2s]))`, time.Second},
		{`min(min_over_time({a=~".+"} | unwrap b [2s]) by (a))`, time.Second},
		{`min(rate({a=~".+"}[2s]))`, time.Second},
		{`min(rate({a=~".+"} | unwrap b [2s]))`, time.Second},
		{`min(bytes_rate({a=~".+"}[2s]))`, time.Second},

		// min by
		{`min by (a) (bytes_over_time({a=~".+"}[2s]))`, time.Second},
		{`min by (a) (count_over_time({a=~".+"}[2s]))`, time.Second},
		{`min by (a) (sum_over_time({a=~".+"} | unwrap b [2s]))`, time.Second},
		{`min by (a) (max_over_time({a=~".+"} | unwrap b [2s]))`, time.Second},
		{`min by (a) (max_over_time({a=~".+"} | unwrap b [2s]) by (a))`, time.Second},
		{`min by (a) (min_over_time({a=~".+"} | unwrap b [2s]))`, time.Second},
		{`min by (a) (min_over_time({a=~".+"} | unwrap b [2s]) by (a))`, time.Second},
		{`min by (a) (rate({a=~".+"}[2s]))`, time.Second},
		{`min by (a) (rate({a=~".+"} | unwrap b [2s]))`, time.Second},
		{`min by (a) (bytes_rate({a=~".+"}[2s]))`, time.Second},

		// Label extraction stage
		{`max_over_time({a=~".+"} | logfmt | unwrap line [2s]) by (a)`, time.Second},
		{`min_over_time({a=~".+"} | logfmt | unwrap line [2s]) by (a)`, time.Second},

		{`sum(bytes_over_time({a=~".+"} | logfmt | line > 5 [2s]))`, time.Second},
		{`sum(count_over_time({a=~".+"} | logfmt [2s]))`, time.Second},
		{`sum(sum_over_time({a=~".+"} | logfmt | unwrap line [2s]))`, time.Second},
		{`sum(max_over_time({a=~".+"} | logfmt | unwrap line [2s]))`, time.Second},
		{`sum(max_over_time({a=~".+"} | logfmt | unwrap line [2s]) by (a))`, time.Second},
		{`sum(min_over_time({a=~".+"} | logfmt | unwrap line [2s]))`, time.Second},
		{`sum(min_over_time({a=~".+"} | logfmt | unwrap line [2s]) by (a))`, time.Second},
		{`sum(rate({a=~".+"} | logfmt[2s]))`, time.Second},
		{`sum(rate({a=~".+"} | logfmt | unwrap line [2s]))`, time.Second},
		{`sum(bytes_rate({a=~".+"} | logfmt[2s]))`, time.Second},
		{`sum by (a) (bytes_over_time({a=~".+"} | logfmt [2s]))`, time.Second},
		{`sum by (a) (count_over_time({a=~".+"} | logfmt [2s]))`, time.Second},
		{`sum by (a) (sum_over_time({a=~".+"} | logfmt | unwrap line [2s]))`, time.Second},
		{`sum by (a) (max_over_time({a=~".+"} | logfmt | unwrap line [2s]))`, time.Second},
		{`sum by (a) (max_over_time({a=~".+"} | logfmt | unwrap line [2s]) by (a))`, time.Second},
		{`sum by (a) (min_over_time({a=~".+"} | logfmt | unwrap line [2s]))`, time.Second},
		{`sum by (a) (min_over_time({a=~".+"} | logfmt | unwrap line [2s]) by (a))`, time.Second},
		{`sum by (a) (rate({a=~".+"} | logfmt[2s]))`, time.Second},
		{`sum by (a) (rate({a=~".+"} | logfmt | unwrap line [2s]))`, time.Second},
		{`sum by (a) (bytes_rate({a=~".+"} | logfmt[2s]))`, time.Second},

		{`count(max_over_time({a=~".+"} | logfmt | unwrap line [2s]) by (a))`, time.Second},
		{`count(min_over_time({a=~".+"} | logfmt | unwrap line [2s]) by (a))`, time.Second},
		{`count by (a) (max_over_time({a=~".+"} | logfmt | unwrap line [2s]) by (a))`, time.Second},
		{`count by (a) (min_over_time({a=~".+"} | logfmt | unwrap line [2s]) by (a))`, time.Second},

		{`max(bytes_over_time({a=~".+"} | logfmt [2s]))`, time.Second},
		{`max(count_over_time({a=~".+"} | logfmt [2s]))`, time.Second},
		{`max(sum_over_time({a=~".+"} | logfmt | unwrap line [2s]))`, time.Second},
		{`max(max_over_time({a=~".+"} | logfmt | unwrap line [2s]))`, time.Second},
		{`max(max_over_time({a=~".+"} | logfmt | unwrap line [2s]) by (a))`, time.Second},
		{`max(min_over_time({a=~".+"} | logfmt | unwrap line [2s]))`, time.Second},
		{`max(min_over_time({a=~".+"} | logfmt | unwrap line [2s]) by (a))`, time.Second},
		{`max by (a) (bytes_over_time({a=~".+"} | logfmt [2s]))`, time.Second},
		{`max by (a) (count_over_time({a=~".+"} | logfmt [2s]))`, time.Second},
		{`max by (a) (sum_over_time({a=~".+"} | logfmt | unwrap line [2s]))`, time.Second},
		{`max by (a) (max_over_time({a=~".+"} | logfmt | unwrap line [2s]))`, time.Second},
		{`max by (a) (max_over_time({a=~".+"} | logfmt | unwrap line [2s]) by (a))`, time.Second},
		{`max by (a) (min_over_time({a=~".+"} | logfmt | unwrap line [2s]))`, time.Second},
		{`max by (a) (min_over_time({a=~".+"} | logfmt | unwrap line [2s]) by (a))`, time.Second},

		{`min(bytes_over_time({a=~".+"} | logfmt [2s]))`, time.Second},
		{`min(count_over_time({a=~".+"} | logfmt [2s]))`, time.Second},
		{`min(sum_over_time({a=~".+"} | logfmt | unwrap line [2s]))`, time.Second},
		{`min(max_over_time({a=~".+"} | logfmt | unwrap line [2s]))`, time.Second},
		{`min(max_over_time({a=~".+"} | logfmt | unwrap line [2s]) by (a))`, time.Second},
		{`min(min_over_time({a=~".+"} | logfmt | unwrap line [2s]))`, time.Second},
		{`min(min_over_time({a=~".+"} | logfmt | unwrap line [2s]) by (a))`, time.Second},
		{`min by (a) (bytes_over_time({a=~".+"} | logfmt [2s]))`, time.Second},
		{`min by (a) (count_over_time({a=~".+"} | logfmt [2s]))`, time.Second},
		{`min by (a) (sum_over_time({a=~".+"} | logfmt | unwrap line [2s]))`, time.Second},
		{`min by (a) (max_over_time({a=~".+"} | logfmt | unwrap line [2s]))`, time.Second},
		{`min by (a) (max_over_time({a=~".+"} | logfmt | unwrap line [2s]) by (a))`, time.Second},
		{`min by (a) (min_over_time({a=~".+"} | logfmt | unwrap line [2s]))`, time.Second},
		{`min by (a) (min_over_time({a=~".+"} | logfmt | unwrap line [2s]) by (a))`, time.Second},

		// Binary operations
		{`2 * bytes_over_time({a=~".+"}[3s])`, time.Second},
		{`count_over_time({a=~".+"}[3s]) * 2`, time.Second},
		{`bytes_over_time({a=~".+"}[3s]) + count_over_time({a=~".+"}[5s])`, time.Second},
		{`sum(count_over_time({a=~".+"}[3s]) * count(sum_over_time({a=~".+"} | unwrap b [5s])))`, time.Second},
		{`sum by (a) (count_over_time({a=~".+"} | logfmt | line > 5 [3s])) / sum by (a) (count_over_time({a=~".+"} [3s]))`, time.Second},

		// Multi vector aggregator layer queries
		{`sum(max(bytes_over_time({a=~".+"}[3s])))`, time.Second},
		{`sum(min by (a)(max(sum by (b) (count_over_time({a=~".+"} [2s])))))`, time.Second},

		// Non-splittable vector aggregators
		// TODO: Fix topk
		//{`topk(2, count_over_time({a=~".+"}[2s]))`, time.Second},
		{`avg(count_over_time({a=~".+"}[2s]))`, time.Second},

		// Uneven split times
		{`bytes_over_time({a=~".+"}[3s])`, 2 * time.Second},
		{`count_over_time({a=~".+"}[5s])`, 2 * time.Second},

		// range with offset
		{`rate({a=~".+"}[2s] offset 2s)`, time.Second},

		// label_replace
		{`label_replace(sum by (a) (count_over_time({a=~".+"}[3s])), "", "", "", "")`, time.Second},
		{`label_replace(sum by (a) (count_over_time({a=~".+"}[3s])), "foo", "$1", "a", "(.*)")`, time.Second},
	} {
		q := NewMockQuerier(
			shards,
			streams,
		)

		opts := EngineOpts{}
		regularEngine := NewEngine(opts, q, NoLimits, log.NewNopLogger())
		downstreamEngine := NewDownstreamEngine(opts, MockDownstreamer{regularEngine}, NoLimits, log.NewNopLogger())

		t.Run(tc.query, func(t *testing.T) {
			ctx := user.InjectOrgID(context.Background(), "fake")

			params := NewLiteralParams(
				tc.query,
				start,
				end,
				step,
				interval,
				logproto.FORWARD,
				uint32(limit),
				nil,
			)

			// Regular engine
			qry := regularEngine.Query(params)
			res, err := qry.Exec(ctx)
			require.Nil(t, err)

			// Downstream engine - split by range
			rangeMapper, err := NewRangeMapper(tc.splitByInterval, nilRangeMetrics)
			require.Nil(t, err)
			noop, rangeExpr, err := rangeMapper.Parse(tc.query)
			require.Nil(t, err)

			require.False(t, noop, "downstream engine cannot execute noop")

			rangeQry := downstreamEngine.Query(ctx, params, rangeExpr)
			rangeRes, err := rangeQry.Exec(ctx)
			require.Nil(t, err)

			require.Equal(t, res.Data, rangeRes.Data)
		})
	}
}

// approximatelyEquals ensures two responses are approximately equal,
// up to 6 decimals precision per sample
func approximatelyEquals(t *testing.T, as, bs promql.Matrix) {
	require.Equal(t, len(as), len(bs))

	for i := 0; i < len(as); i++ {
		a := as[i]
		b := bs[i]
		require.Equal(t, a.Metric, b.Metric)
		require.Equal(t, len(a.Points), len(b.Points))

		for j := 0; j < len(a.Points); j++ {
			aSample := &a.Points[j]
			aSample.V = math.Round(aSample.V*1e6) / 1e6
			bSample := &b.Points[j]
			bSample.V = math.Round(bSample.V*1e6) / 1e6
		}
		require.Equal(t, a, b)
	}
}<|MERGE_RESOLUTION|>--- conflicted
+++ resolved
@@ -2,11 +2,7 @@
 
 import (
 	"context"
-	"fmt"
-	"github.com/grafana/loki/pkg/logql/syntax"
-	"github.com/pkg/errors"
 	"math"
-	"reflect"
 	"testing"
 	"time"
 
@@ -105,11 +101,7 @@
 	}
 }
 
-<<<<<<< HEAD
-func TestDownstreamEvaluatorFailExecute(t *testing.T) {
-=======
 func TestShardCounter(t *testing.T) {
->>>>>>> 3344d59f
 	var (
 		shards   = 3
 		nStreams = 60
@@ -122,19 +114,6 @@
 		limit    = 100
 	)
 
-<<<<<<< HEAD
-	logqlCase1 := "sum(\nsum_over_time({log_type=\"service_metrics\",operation=\"InvokeFunction\",module=\"api_server\",_file=\"/service_metrics.log\",severity_text=\"INFO\"}|=`status\":200`\n|regexp `\"meteringDuration\":(?P<meteringDuration>.*?)(,|\\{|\\[|\\})`\n|regexp `\"cpuCores\":(?P<cpuCores>.*?)(,|\\{|\\[|\\})`\n|label_format capacity=`{{ mulf (.cpuCores | float64) (.meteringDuration|float64)}}` | unwrap capacity | __error__=\"\" [10s])) \n/ \nsum(  sum_over_time({log_type=\"service_metrics\",operation=\"InvokeFunction\",_file=\"/service_metrics.log\",module=\"api_server\",severity_text=\"INFO\"}|=`status\":200`\n|regexp `\"cpuUsage\":(?P<cpuUsage>.*?)(,|\\{|\\[|\\})` | unwrap cpuUsage | __error__=\"\" [10s])\n)"
-	for _, tc := range []struct {
-		query  string
-		errMsg error
-	}{
-		{logqlCase1, fmt.Errorf("downstream evaluator fail to execute default case, expr type: %s ,logql: %s , err: %s", reflect.TypeOf(&syntax.BinOpExpr{}), logqlCase1, errors.New("unimplemented"))},
-		// topk prefers already-seen values in tiebreakers. Since the test data generates
-		// the same log lines for each series & the resulting promql.Vectors aren't deterministically
-		// sorted by labels, we don't expect this to pass.
-		// We could sort them as stated, but it doesn't seem worth the performance hit.
-		// {`topk(3, rate({a=~".+"}[1s]))`, false},
-=======
 	for _, tc := range []struct {
 		query string
 	}{
@@ -143,7 +122,6 @@
 		{`1`},
 		{`rate({a=~".+"}[1s])`},
 		{`sum by (a) (rate({a=~".+"}[1s]))`},
->>>>>>> 3344d59f
 	} {
 		q := NewMockQuerier(
 			shards,
@@ -165,31 +143,14 @@
 				uint32(limit),
 				nil,
 			)
-<<<<<<< HEAD
-			qry := regular.Query(params)
-			ctx := user.InjectOrgID(context.Background(), "fake")
-
-			mapper := NewShardMapper(ConstantShards(shards), nilShardMetrics)
-			_, mapped, err := mapper.Parse(tc.query)
-=======
 			ctx := user.InjectOrgID(context.Background(), "fake")
 
 			mapper := NewShardMapper(ConstantShards(shards), nilShardMetrics)
 			noop, _, mapped, err := mapper.Parse(tc.query)
->>>>>>> 3344d59f
 			require.Nil(t, err)
 
 			shardedQry := sharded.Query(ctx, params, mapped)
 
-<<<<<<< HEAD
-			_, err = qry.Exec(ctx)
-			require.Nil(t, err)
-
-			_, err = shardedQry.Exec(ctx)
-
-			require.Equal(t, tc.errMsg.Error(), err.Error())
-
-=======
 			shardedRes, err := shardedQry.Exec(ctx)
 			require.Nil(t, err)
 
@@ -198,7 +159,6 @@
 			} else {
 				assert.Equal(t, int64(shards), shardedRes.Statistics.Summary.Shards)
 			}
->>>>>>> 3344d59f
 		})
 	}
 }
