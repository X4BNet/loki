--- conflicted
+++ resolved
@@ -710,11 +710,7 @@
 	for n := 0; n < b.N; n++ {
 		stream := request.Streams[0]
 		stream.Labels = `{buzz="f", a="b"}`
-<<<<<<< HEAD
-		_, err := d.parseStreamLabels("1", vCtx, stream.Labels, &stream)
-=======
-		_, _, err := d.parseStreamLabels(vCtx, stream.Labels, &stream)
->>>>>>> 32b3f974
+		_, _, err := d.parseStreamLabels("1", vCtx, stream.Labels, &stream)
 		if err != nil {
 			panic("parseStreamLabels fail,err:" + err.Error())
 		}
