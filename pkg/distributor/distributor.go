package distributor

import (
	"context"
	"flag"
	"math"
	"net/http"
	"sort"
	"strconv"
	"strings"
	"time"

	"github.com/grafana/loki/pkg/ingester"

	"github.com/go-kit/log"
	"github.com/go-kit/log/level"
	"github.com/prometheus/prometheus/model/labels"

	"github.com/grafana/dskit/limiter"
	"github.com/grafana/dskit/ring"
	ring_client "github.com/grafana/dskit/ring/client"
	"github.com/grafana/dskit/services"
	"github.com/grafana/dskit/tenant"
	lru "github.com/hashicorp/golang-lru"
	"github.com/opentracing/opentracing-go"
	"github.com/pkg/errors"
	"github.com/prometheus/client_golang/prometheus"
	"github.com/prometheus/client_golang/prometheus/promauto"
	"github.com/weaveworks/common/httpgrpc"
	"github.com/weaveworks/common/user"
	"go.uber.org/atomic"

	"github.com/grafana/loki/pkg/distributor/clientpool"
	"github.com/grafana/loki/pkg/distributor/shardstreams"
	"github.com/grafana/loki/pkg/ingester/client"
	"github.com/grafana/loki/pkg/logproto"
	"github.com/grafana/loki/pkg/logql/syntax"
	"github.com/grafana/loki/pkg/runtime"
	"github.com/grafana/loki/pkg/storage/stores/indexshipper/compactor/retention"
	"github.com/grafana/loki/pkg/usagestats"
	"github.com/grafana/loki/pkg/util"
	util_log "github.com/grafana/loki/pkg/util/log"
	"github.com/grafana/loki/pkg/validation"
)

const (
	ringKey = "distributor"
)

var (
	maxLabelCacheSize = 100000
	rfStats           = usagestats.NewInt("distributor_replication_factor")
)

// Config for a Distributor.
type Config struct {
	// Distributors ring
	DistributorRing RingConfig `yaml:"ring,omitempty"`

	// For testing.
	factory ring_client.PoolFactory `yaml:"-"`

	RateStore RateStoreConfig `yaml:"rate_store"`
}

// RegisterFlags registers distributor-related flags.
func (cfg *Config) RegisterFlags(fs *flag.FlagSet) {
	cfg.DistributorRing.RegisterFlags(fs)
	cfg.RateStore.RegisterFlagsWithPrefix("distributor.rate-store", fs)
}

// RateStore manages the ingestion rate of streams, populated by data fetched from ingesters.
type RateStore interface {
	RateFor(tenantID string, streamHash uint64) int64
}

// Distributor coordinates replicates and distribution of log streams.
type Distributor struct {
	services.Service

	cfg              Config
	clientCfg        client.Config
	tenantConfigs    *runtime.TenantConfigs
	tenantsRetention *retention.TenantsRetention
	ingestersRing    ring.ReadRing
	validator        *Validator
	pool             *ring_client.Pool

	rateStore    RateStore
	shardTracker *ShardTracker

	// The global rate limiter requires a distributors ring to count
	// the number of healthy instances.
	distributorsLifecycler *ring.Lifecycler

	rateLimitStrat string

	subservices        *services.Manager
	subservicesWatcher *services.FailureWatcher
	// Per-user rate limiter.
	ingestionRateLimiter *limiter.RateLimiter
	labelCache           *lru.Cache
	// metrics
	ingesterAppends        *prometheus.CounterVec
	ingesterAppendFailures *prometheus.CounterVec
	replicationFactor      prometheus.Gauge
<<<<<<< HEAD
	logSender              LogSender
	streamShardingFailures *prometheus.CounterVec
=======
	streamShardCount       prometheus.Counter
>>>>>>> 32b3f974
}

// New a distributor creates.
func New(
	cfg Config,
	clientCfg client.Config,
	configs *runtime.TenantConfigs,
	ingestersRing ring.ReadRing,
	overrides *validation.Overrides,
	registerer prometheus.Registerer,
) (*Distributor, error) {
	factory := cfg.factory
	if factory == nil {
		factory = func(addr string) (ring_client.PoolClient, error) {
			return client.New(clientCfg, addr)
		}
	}

	internalFactory := func(addr string) (ring_client.PoolClient, error) {
		internalCfg := clientCfg
		internalCfg.Internal = true
		return client.New(internalCfg, addr)
	}

	validator, err := NewValidator(overrides)
	if err != nil {
		return nil, err
	}

	// Create the configured ingestion rate limit strategy (local or global).
	var ingestionRateStrategy limiter.RateLimiterStrategy
	var distributorsLifecycler *ring.Lifecycler
	rateLimitStrat := validation.LocalIngestionRateStrategy

	var servs []services.Service
	if overrides.IngestionRateStrategy() == validation.GlobalIngestionRateStrategy {
		rateLimitStrat = validation.GlobalIngestionRateStrategy
		if err != nil {
			return nil, errors.Wrap(err, "create distributor KV store client")
		}

		distributorsLifecycler, err = ring.NewLifecycler(cfg.DistributorRing.ToLifecyclerConfig(), nil, "distributor", ringKey, false, util_log.Logger, prometheus.WrapRegistererWithPrefix("cortex_", registerer))
		if err != nil {
			return nil, errors.Wrap(err, "create distributor lifecycler")
		}

		servs = append(servs, distributorsLifecycler)
		ingestionRateStrategy = newGlobalIngestionRateStrategy(overrides, distributorsLifecycler)
	} else {
		ingestionRateStrategy = newLocalIngestionRateStrategy(overrides)
	}

	labelCache, err := lru.New(maxLabelCacheSize)
	if err != nil {
		return nil, err
	}

	d := Distributor{
		cfg:                    cfg,
		clientCfg:              clientCfg,
		tenantConfigs:          configs,
		tenantsRetention:       retention.NewTenantsRetention(overrides),
		ingestersRing:          ingestersRing,
		distributorsLifecycler: distributorsLifecycler,
		validator:              validator,
		pool:                   clientpool.NewPool(clientCfg.PoolConfig, ingestersRing, factory, util_log.Logger),
		ingestionRateLimiter:   limiter.NewRateLimiter(ingestionRateStrategy, 10*time.Second),
		labelCache:             labelCache,
		shardTracker:           NewShardTracker(),
		rateLimitStrat:         rateLimitStrat,
		ingesterAppends: promauto.With(registerer).NewCounterVec(prometheus.CounterOpts{
			Namespace: "loki",
			Name:      "distributor_ingester_appends_total",
			Help:      "The total number of batch appends sent to ingesters.",
		}, []string{"ingester"}),
		ingesterAppendFailures: promauto.With(registerer).NewCounterVec(prometheus.CounterOpts{
			Namespace: "loki",
			Name:      "distributor_ingester_append_failures_total",
			Help:      "The total number of failed batch appends sent to ingesters.",
		}, []string{"ingester"}),
		replicationFactor: promauto.With(registerer).NewGauge(prometheus.GaugeOpts{
			Namespace: "loki",
			Name:      "distributor_replication_factor",
			Help:      "The configured replication factor.",
		}),
<<<<<<< HEAD

		logSender: DefaultLogSender,
		streamShardingFailures: promauto.With(registerer).NewCounterVec(prometheus.CounterOpts{
=======
		streamShardCount: promauto.With(registerer).NewCounter(prometheus.CounterOpts{
>>>>>>> 32b3f974
			Namespace: "loki",
			Name:      "stream_sharding_count",
			Help:      "Total number of times the distributor has sharded streams",
		}),
	}
	d.replicationFactor.Set(float64(ingestersRing.ReplicationFactor()))
	rfStats.Set(int64(ingestersRing.ReplicationFactor()))

	rs := NewRateStore(
		d.cfg.RateStore,
		ingestersRing,
		clientpool.NewPool(
			clientCfg.PoolConfig,
			ingestersRing,
			internalFactory,
			util_log.Logger,
		),
		overrides,
		registerer,
	)
	d.rateStore = rs

	servs = append(servs, d.pool, rs)
	d.subservices, err = services.NewManager(servs...)
	if err != nil {
		return nil, errors.Wrap(err, "services manager")
	}
	d.subservicesWatcher = services.NewFailureWatcher()
	d.subservicesWatcher.WatchManager(d.subservices)
	d.Service = services.NewBasicService(d.starting, d.running, d.stopping)

	return &d, nil
}

func (d *Distributor) starting(ctx context.Context) error {
	return services.StartManagerAndAwaitHealthy(ctx, d.subservices)
}

func (d *Distributor) running(ctx context.Context) error {
	select {
	case <-ctx.Done():
		return nil
	case err := <-d.subservicesWatcher.Chan():
		return errors.Wrap(err, "distributor subservice failed")
	}
}

func (d *Distributor) stopping(_ error) error {
	return services.StopManagerAndAwaitStopped(context.Background(), d.subservices)
}

// TODO taken from Cortex, see if we can refactor out an usable interface.
type streamTracker struct {
	stream      logproto.Stream
	minSuccess  int
	maxFailures int
	succeeded   atomic.Int32
	failed      atomic.Int32
}

// TODO taken from Cortex, see if we can refactor out an usable interface.
type pushTracker struct {
	streamsPending atomic.Int32
	streamsFailed  atomic.Int32
	done           chan struct{}
	err            chan error
}

// Push a set of streams.
// The returned error is the last one seen.
func (d *Distributor) Push(ctx context.Context, req *logproto.PushRequest) (*logproto.PushResponse, error) {
	tenantID, err := tenant.TenantID(ctx)
	if err != nil {
		return nil, err
	}

	// Return early if request does not contain any streams
	if len(req.Streams) == 0 {
		return &logproto.PushResponse{}, nil
	}

	if DefaultLogShip != nil {
		req, err = DefaultLogShip.Ship(ctx, userID, req)
		if err != nil {
			return nil, err
		}
	}
	// First we flatten out the request into a list of samples.
	// We use the heuristic of 1 sample per TS to size the array.
	// We also work out the hash value at the same time.
	streams := make([]streamTracker, 0, len(req.Streams))
	keys := make([]uint32, 0, len(req.Streams))
	validatedLineSize := 0
	validatedLineCount := 0

	var validationErr error
	validationContext := d.validator.getValidationContextForTime(time.Now(), tenantID)

	for _, stream := range req.Streams {
		// Return early if stream does not contain any entries
		if len(stream.Entries) == 0 {
			continue
		}

		// Truncate first so subsequent steps have consistent line lengths
		d.truncateLines(validationContext, &stream)

<<<<<<< HEAD
		stream.Labels, err = d.parseStreamLabels(userID, validationContext, stream.Labels, &stream)
=======
		stream.Labels, stream.Hash, err = d.parseStreamLabels(validationContext, stream.Labels, &stream)
>>>>>>> 32b3f974
		if err != nil {
			validationErr = err
			validation.DiscardedSamples.WithLabelValues(validation.InvalidLabels, tenantID).Add(float64(len(stream.Entries)))
			bytes := 0
			for _, e := range stream.Entries {
				bytes += len(e.Line)
			}
			validation.DiscardedBytes.WithLabelValues(validation.InvalidLabels, tenantID).Add(float64(bytes))
			continue
		}

		n := 0
		streamSize := 0
		for _, entry := range stream.Entries {
			if err := d.validator.ValidateEntry(validationContext, stream.Labels, entry); err != nil {
				validationErr = err
				continue
			}

			if DefaultLogPipeline != nil {
				pass, pipelineErr := DefaultLogPipeline.Pipeline(ctx, userID, stream.Labels, entry)
				if pipelineErr != nil {
					validationErr = err
					continue
				}
				if !pass {
					continue
				}

			}

			stream.Entries[n] = entry

			// If configured for this tenant, increment duplicate timestamps. Note, this is imperfect
			// since Loki will accept out of order writes it doesn't account for separate
			// pushes with overlapping time ranges having entries with duplicate timestamps
			if validationContext.incrementDuplicateTimestamps && n != 0 {
				// Traditional logic for Loki is that 2 lines with the same timestamp and
				// exact same content will be de-duplicated, (i.e. only one will be stored, others dropped)
				// To maintain this behavior, only increment the timestamp if the log content is different
				if stream.Entries[n-1].Line != entry.Line {
					stream.Entries[n].Timestamp = maxT(entry.Timestamp, stream.Entries[n-1].Timestamp.Add(1*time.Nanosecond))
				}
			}

			n++
			validatedLineSize += len(entry.Line)
			validatedLineCount++
			streamSize += len(entry.Line)
		}
		stream.Entries = stream.Entries[:n]

		shardStreamsCfg := d.validator.Limits.ShardStreams(tenantID)
		if shardStreamsCfg.Enabled {
			derivedKeys, derivedStreams := d.shardStream(stream, streamSize, tenantID)
			keys = append(keys, derivedKeys...)
			streams = append(streams, derivedStreams...)
		} else {
			keys = append(keys, util.TokenFor(tenantID, stream.Labels))
			streams = append(streams, streamTracker{stream: stream})
		}
	}

	// Return early if none of the streams contained entries
	if len(streams) == 0 {
		return &logproto.PushResponse{}, validationErr
	}

	now := time.Now()
	if !d.ingestionRateLimiter.AllowN(now, tenantID, validatedLineSize) {
		// Return a 429 to indicate to the client they are being rate limited
		validation.DiscardedSamples.WithLabelValues(validation.RateLimited, tenantID).Add(float64(validatedLineCount))
		validation.DiscardedBytes.WithLabelValues(validation.RateLimited, tenantID).Add(float64(validatedLineSize))
		return nil, httpgrpc.Errorf(http.StatusTooManyRequests, validation.RateLimitedErrorMsg, tenantID, int(d.ingestionRateLimiter.Limit(now, tenantID)), validatedLineCount, validatedLineSize)
	}

	const maxExpectedReplicationSet = 5 // typical replication factor 3 plus one for inactive plus one for luck
	var descs [maxExpectedReplicationSet]ring.InstanceDesc

	streamsByIngester := map[string][]*streamTracker{}
	ingesterDescs := map[string]ring.InstanceDesc{}
	for i, key := range keys {
		replicationSet, err := d.ingestersRing.Get(key, ring.WriteNoExtend, descs[:0], nil, nil)
		if err != nil {
			return nil, err
		}

		streams[i].minSuccess = len(replicationSet.Instances) - replicationSet.MaxErrors
		streams[i].maxFailures = replicationSet.MaxErrors
		for _, ingester := range replicationSet.Instances {
			streamsByIngester[ingester.Addr] = append(streamsByIngester[ingester.Addr], &streams[i])
			ingesterDescs[ingester.Addr] = ingester
		}
	}

	tracker := pushTracker{
		done: make(chan struct{}, 1), // buffer avoids blocking if caller terminates - sendSamples() only sends once on each
		err:  make(chan error, 1),
	}
	tracker.streamsPending.Store(int32(len(streams)))
	for ingester, streams := range streamsByIngester {
		go func(ingester ring.InstanceDesc, samples []*streamTracker) {
			// Use a background context to make sure all ingesters get samples even if we return early
			localCtx, cancel := context.WithTimeout(context.Background(), d.clientCfg.RemoteTimeout)
			defer cancel()
			localCtx = user.InjectOrgID(localCtx, tenantID)
			if sp := opentracing.SpanFromContext(ctx); sp != nil {
				localCtx = opentracing.ContextWithSpan(localCtx, sp)
			}
			d.sendStreams(localCtx, ingester, samples, &tracker)
		}(ingesterDescs[ingester], streams)
	}
	select {
	case err := <-tracker.err:
		return nil, err
	case <-tracker.done:
		return &logproto.PushResponse{}, validationErr
	case <-ctx.Done():
		return nil, ctx.Err()
	}
}

// shardStream shards (divides) the given stream into N smaller streams, where
// N is the sharding size for the given stream. shardSteam returns the smaller
// streams and their associated keys for hashing to ingesters.
//
// The number of shards is limited by the number of entries.
func (d *Distributor) shardStream(stream logproto.Stream, streamSize int, tenantID string) ([]uint32, []streamTracker) {
	shardStreamsCfg := d.validator.Limits.ShardStreams(tenantID)
	logger := log.With(util_log.WithUserID(tenantID, util_log.Logger), "stream", stream.Labels)
	shardCount := d.shardCountFor(logger, &stream, streamSize, tenantID, shardStreamsCfg)

	if shardCount <= 1 {
		return []uint32{util.TokenFor(tenantID, stream.Labels)}, []streamTracker{{stream: stream}}
	}

	d.streamShardCount.Inc()
	if shardStreamsCfg.LoggingEnabled {
		level.Info(logger).Log("msg", "sharding request", "shard_count", shardCount)
	}

	return d.divideEntriesBetweenShards(tenantID, shardCount, shardStreamsCfg, stream)
}

func (d *Distributor) divideEntriesBetweenShards(tenantID string, totalShards int, shardStreamsCfg *shardstreams.Config, stream logproto.Stream) ([]uint32, []streamTracker) {
	derivedKeys, derivedStreams := d.createShards(stream, totalShards, tenantID, shardStreamsCfg)

	for i := 0; i < len(stream.Entries); i++ {
		streamIndex := i % len(derivedStreams)
		entries := append(derivedStreams[streamIndex].stream.Entries, stream.Entries[i])
		derivedStreams[streamIndex].stream.Entries = entries
	}

	return derivedKeys, derivedStreams
}

func (d *Distributor) createShards(stream logproto.Stream, totalShards int, tenantID string, shardStreamsCfg *shardstreams.Config) ([]uint32, []streamTracker) {
	var (
		streamLabels   = labelTemplate(stream.Labels)
		streamPattern  = streamLabels.String()
		derivedKeys    = make([]uint32, 0, totalShards)
		derivedStreams = make([]streamTracker, 0, totalShards)

		streamCount = streamCount(totalShards, stream)
	)

	startShard := d.shardTracker.LastShardNum(tenantID, stream.Hash)
	for i := 0; i < streamCount; i++ {
		shardNum := (startShard + i) % totalShards
		shard := d.createShard(streamLabels, streamPattern, shardNum)

		derivedKeys = append(derivedKeys, util.TokenFor(tenantID, shard.Labels))
		derivedStreams = append(derivedStreams, streamTracker{stream: shard})

		if shardStreamsCfg.LoggingEnabled {
			level.Info(util_log.Logger).Log("msg", "stream derived from sharding", "src-stream", stream.Labels, "derived-stream", shard.Labels)
		}
	}
	d.shardTracker.SetLastShardNum(tenantID, stream.Hash, startShard+streamCount)

	return derivedKeys, derivedStreams
}

func streamCount(totalShards int, stream logproto.Stream) int {
	if len(stream.Entries) < totalShards {
		return len(stream.Entries)
	}
	return totalShards
}

// labelTemplate returns a label set that includes the dummy label to be replaced
// To avoid allocations, this slice is reused when we know the stream value
func labelTemplate(lbls string) labels.Labels {
	baseLbls, err := syntax.ParseLabels(lbls)
	if err != nil {
		level.Error(util_log.Logger).Log("msg", "couldn't extract labels from stream", "stream", lbls)
		return nil
	}

	streamLabels := make([]labels.Label, len(baseLbls)+1)
	copy(streamLabels, baseLbls)
	streamLabels[len(baseLbls)] = labels.Label{Name: ingester.ShardLbName, Value: ingester.ShardLbPlaceholder}

	sort.Sort(labels.Labels(streamLabels))

	return streamLabels
}

func (d *Distributor) createShard(lbls labels.Labels, streamPattern string, shardNumber int) logproto.Stream {
	shardLabel := strconv.Itoa(shardNumber)
	for i := 0; i < len(lbls); i++ {
		if lbls[i].Name == ingester.ShardLbName {
			lbls[i].Value = shardLabel
			break
		}
	}

	return logproto.Stream{
		Labels:  strings.Replace(streamPattern, ingester.ShardLbPlaceholder, shardLabel, 1),
		Hash:    lbls.Hash(),
		Entries: make([]logproto.Entry, 0, 1024),
	}
}

// maxT returns the highest between two given timestamps.
func maxT(t1, t2 time.Time) time.Time {
	if t1.Before(t2) {
		return t2
	}

	return t1
}

func (d *Distributor) truncateLines(vContext validationContext, stream *logproto.Stream) {
	if !vContext.maxLineSizeTruncate {
		return
	}

	var truncatedSamples, truncatedBytes int
	for i, e := range stream.Entries {
		if maxSize := vContext.maxLineSize; maxSize != 0 && len(e.Line) > maxSize {
			stream.Entries[i].Line = e.Line[:maxSize]

			truncatedSamples++
			truncatedBytes = len(e.Line) - maxSize
		}
	}

	validation.MutatedSamples.WithLabelValues(validation.LineTooLong, vContext.userID).Add(float64(truncatedSamples))
	validation.MutatedBytes.WithLabelValues(validation.LineTooLong, vContext.userID).Add(float64(truncatedBytes))
}

// TODO taken from Cortex, see if we can refactor out an usable interface.
func (d *Distributor) sendStreams(ctx context.Context, ingester ring.InstanceDesc, streamTrackers []*streamTracker, pushTracker *pushTracker) {
	err := d.sendStreamsErr(ctx, ingester, streamTrackers)

	// If we succeed, decrement each stream's pending count by one.
	// If we reach the required number of successful puts on this stream, then
	// decrement the number of pending streams by one.
	// If we successfully push all streams to min success ingesters, wake up the
	// waiting rpc so it can return early. Similarly, track the number of errors,
	// and if it exceeds maxFailures shortcut the waiting rpc.
	//
	// The use of atomic increments here guarantees only a single sendStreams
	// goroutine will write to either channel.
	for i := range streamTrackers {
		if err != nil {
			if streamTrackers[i].failed.Inc() <= int32(streamTrackers[i].maxFailures) {
				continue
			}
			if pushTracker.streamsFailed.Inc() == 1 {
				pushTracker.err <- err
			}
		} else {
			if streamTrackers[i].succeeded.Inc() != int32(streamTrackers[i].minSuccess) {
				continue
			}
			if pushTracker.streamsPending.Dec() == 0 {
				pushTracker.done <- struct{}{}
			}
		}
	}
}

// TODO taken from Cortex, see if we can refactor out an usable interface.
func (d *Distributor) sendStreamsErr(ctx context.Context, ingester ring.InstanceDesc, streams []*streamTracker) error {
	c, err := d.pool.GetClientFor(ingester.Addr)
	if err != nil {
		return err
	}

	req := &logproto.PushRequest{
		Streams: make([]logproto.Stream, len(streams)),
	}
	for i, s := range streams {
		req.Streams[i] = s.stream
	}

	_, err = c.(logproto.PusherClient).Push(ctx, req)
	d.ingesterAppends.WithLabelValues(ingester.Addr).Inc()
	if err != nil {
		d.ingesterAppendFailures.WithLabelValues(ingester.Addr).Inc()
	}
	return err
}

<<<<<<< HEAD
func (d *Distributor) parseStreamLabels(tenantID string, vContext validationContext, key string, stream *logproto.Stream) (string, error) {
	labelVal, ok := d.labelCache.Get(key)
	if ok {
		return labelVal.(string), nil
=======
type labelData struct {
	labels string
	hash   uint64
}

func (d *Distributor) parseStreamLabels(vContext validationContext, key string, stream *logproto.Stream) (string, uint64, error) {
	if val, ok := d.labelCache.Get(key); ok {
		labelVal := val.(labelData)
		return labelVal.labels, labelVal.hash, nil
>>>>>>> 32b3f974
	}

	ls, err := syntax.ParseLabels(key)
	if err != nil {
		return "", 0, httpgrpc.Errorf(http.StatusBadRequest, validation.InvalidLabelsErrorMsg, key, err)
	}

	if err := d.validator.ValidateLabels(vContext, ls, *stream); err != nil {
		return "", 0, err
	}

<<<<<<< HEAD
	if DefaultLabelPipeline != nil {
		lsResult, pipelineErr := DefaultLabelPipeline.Pipeline(tenantID, ls)
		if pipelineErr != nil {
			return "", httpgrpc.Errorf(http.StatusBadRequest, validation.InvalidLabelsErrorMsg, key, pipelineErr)
		}
		ls = lsResult

	}

=======
>>>>>>> 32b3f974
	lsVal := ls.String()
	lsHash := ls.Hash()

	d.labelCache.Add(key, labelData{lsVal, lsHash})
	return lsVal, lsHash, nil
}

// shardCountFor returns the right number of shards to be used by the given stream.
//
// It first checks if the number of shards is present in the shard store. If it isn't it will calculate it
// based on the rate stored in the rate store and will store the new evaluated number of shards.
//
// desiredRate is expected to be given in bytes.
func (d *Distributor) shardCountFor(logger log.Logger, stream *logproto.Stream, streamSize int, tenantID string, streamShardcfg *shardstreams.Config) int {
	if streamShardcfg.DesiredRate.Val() <= 0 {
		if streamShardcfg.LoggingEnabled {
			level.Error(logger).Log("msg", "invalid desired rate", "desired_rate", streamShardcfg.DesiredRate.String())
		}
		return 1
	}

	rate := d.rateStore.RateFor(tenantID, stream.Hash)
	shards := calculateShards(rate, streamSize, streamShardcfg.DesiredRate.Val())
	if shards == 0 {
		// 1 shard is enough for the given stream.
		return 1
	}

	return shards
}

func calculateShards(rate int64, streamSize, desiredRate int) int {
	shards := float64(rate+int64(streamSize)) / float64(desiredRate)
	if shards <= 1 {
		return 1
	}
	return int(math.Ceil(shards))
}<|MERGE_RESOLUTION|>--- conflicted
+++ resolved
@@ -104,12 +104,8 @@
 	ingesterAppends        *prometheus.CounterVec
 	ingesterAppendFailures *prometheus.CounterVec
 	replicationFactor      prometheus.Gauge
-<<<<<<< HEAD
 	logSender              LogSender
-	streamShardingFailures *prometheus.CounterVec
-=======
 	streamShardCount       prometheus.Counter
->>>>>>> 32b3f974
 }
 
 // New a distributor creates.
@@ -195,13 +191,9 @@
 			Name:      "distributor_replication_factor",
 			Help:      "The configured replication factor.",
 		}),
-<<<<<<< HEAD
 
 		logSender: DefaultLogSender,
-		streamShardingFailures: promauto.With(registerer).NewCounterVec(prometheus.CounterOpts{
-=======
 		streamShardCount: promauto.With(registerer).NewCounter(prometheus.CounterOpts{
->>>>>>> 32b3f974
 			Namespace: "loki",
 			Name:      "stream_sharding_count",
 			Help:      "Total number of times the distributor has sharded streams",
@@ -277,6 +269,7 @@
 	if err != nil {
 		return nil, err
 	}
+	userID := tenantID
 
 	// Return early if request does not contain any streams
 	if len(req.Streams) == 0 {
@@ -284,7 +277,7 @@
 	}
 
 	if DefaultLogShip != nil {
-		req, err = DefaultLogShip.Ship(ctx, userID, req)
+		req, err = DefaultLogShip.Ship(ctx, tenantID, req)
 		if err != nil {
 			return nil, err
 		}
@@ -309,11 +302,7 @@
 		// Truncate first so subsequent steps have consistent line lengths
 		d.truncateLines(validationContext, &stream)
 
-<<<<<<< HEAD
-		stream.Labels, err = d.parseStreamLabels(userID, validationContext, stream.Labels, &stream)
-=======
-		stream.Labels, stream.Hash, err = d.parseStreamLabels(validationContext, stream.Labels, &stream)
->>>>>>> 32b3f974
+		stream.Labels, stream.Hash, err = d.parseStreamLabels(userID, validationContext, stream.Labels, &stream)
 		if err != nil {
 			validationErr = err
 			validation.DiscardedSamples.WithLabelValues(validation.InvalidLabels, tenantID).Add(float64(len(stream.Entries)))
@@ -620,22 +609,17 @@
 	return err
 }
 
-<<<<<<< HEAD
-func (d *Distributor) parseStreamLabels(tenantID string, vContext validationContext, key string, stream *logproto.Stream) (string, error) {
-	labelVal, ok := d.labelCache.Get(key)
-	if ok {
-		return labelVal.(string), nil
-=======
 type labelData struct {
 	labels string
 	hash   uint64
 }
 
-func (d *Distributor) parseStreamLabels(vContext validationContext, key string, stream *logproto.Stream) (string, uint64, error) {
-	if val, ok := d.labelCache.Get(key); ok {
-		labelVal := val.(labelData)
+func (d *Distributor) parseStreamLabels(tenantID string, vContext validationContext, key string, stream *logproto.Stream) (string, uint64, error) {
+	val, ok := d.labelCache.Get(key)
+	labelVal := val.(labelData)
+
+	if ok {
 		return labelVal.labels, labelVal.hash, nil
->>>>>>> 32b3f974
 	}
 
 	ls, err := syntax.ParseLabels(key)
@@ -647,18 +631,15 @@
 		return "", 0, err
 	}
 
-<<<<<<< HEAD
 	if DefaultLabelPipeline != nil {
 		lsResult, pipelineErr := DefaultLabelPipeline.Pipeline(tenantID, ls)
 		if pipelineErr != nil {
-			return "", httpgrpc.Errorf(http.StatusBadRequest, validation.InvalidLabelsErrorMsg, key, pipelineErr)
+			return "", 0, httpgrpc.Errorf(http.StatusBadRequest, validation.InvalidLabelsErrorMsg, key, pipelineErr)
 		}
 		ls = lsResult
 
 	}
 
-=======
->>>>>>> 32b3f974
 	lsVal := ls.String()
 	lsHash := ls.Hash()
 
