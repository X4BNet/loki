--- conflicted
+++ resolved
@@ -163,22 +163,6 @@
 		return nil, err
 	}
 
-<<<<<<< HEAD
-	d := Distributor{
-		cfg:                    cfg,
-		clientCfg:              clientCfg,
-		tenantConfigs:          configs,
-		tenantsRetention:       retention.NewTenantsRetention(overrides),
-		ingestersRing:          ingestersRing,
-		distributorsLifecycler: distributorsLifecycler,
-		validator:              validator,
-		pool:                   clientpool.NewPool(clientCfg.PoolConfig, ingestersRing, factory, util_log.Logger),
-		ingestionRateLimiter:   limiter.NewRateLimiter(ingestionRateStrategy, 10*time.Second),
-		labelCache:             labelCache,
-		shardTracker:           NewShardTracker(),
-		rateLimitStrat:         rateLimitStrat,
-		logSender:              DefaultLogSender,
-=======
 	d := &Distributor{
 		cfg:                   cfg,
 		clientCfg:             clientCfg,
@@ -191,7 +175,8 @@
 		shardTracker:          NewShardTracker(),
 		healthyInstancesCount: atomic.NewUint32(0),
 		rateLimitStrat:        rateLimitStrat,
->>>>>>> c4d2966f
+		logSender:             DefaultLogSender,
+
 		ingesterAppends: promauto.With(registerer).NewCounterVec(prometheus.CounterOpts{
 			Namespace: "loki",
 			Name:      "distributor_ingester_appends_total",
