package storage

import (
	"bytes"
	"context"
<<<<<<< HEAD
	"strings"
	"time"

	"github.com/go-kit/log"
	otlog "github.com/opentracing/opentracing-go/log"
=======
	"fmt"
	"math"
	"time"

	"github.com/go-kit/log"
	"github.com/grafana/dskit/tenant"
>>>>>>> ebb7958b
	"github.com/pkg/errors"
	"github.com/prometheus/client_golang/prometheus"
	"github.com/prometheus/common/model"
	"github.com/prometheus/prometheus/model/labels"

<<<<<<< HEAD
	"github.com/grafana/dskit/tenant"
	"github.com/grafana/loki/pkg/chunkenc"
=======
>>>>>>> ebb7958b
	"github.com/grafana/loki/pkg/iter"
	"github.com/grafana/loki/pkg/logproto"
	"github.com/grafana/loki/pkg/logql"
	"github.com/grafana/loki/pkg/logql/syntax"
	"github.com/grafana/loki/pkg/logqlmodel/stats"
	"github.com/grafana/loki/pkg/querier/astmapper"
	"github.com/grafana/loki/pkg/storage/chunk"
	"github.com/grafana/loki/pkg/storage/chunk/cache"
	"github.com/grafana/loki/pkg/storage/chunk/client"
	"github.com/grafana/loki/pkg/storage/chunk/fetcher"
	"github.com/grafana/loki/pkg/storage/config"
	"github.com/grafana/loki/pkg/storage/stores"
	"github.com/grafana/loki/pkg/storage/stores/index"
	"github.com/grafana/loki/pkg/storage/stores/indexshipper"
	"github.com/grafana/loki/pkg/storage/stores/indexshipper/gatewayclient"
	"github.com/grafana/loki/pkg/storage/stores/series"
	series_index "github.com/grafana/loki/pkg/storage/stores/series/index"
	"github.com/grafana/loki/pkg/storage/stores/shipper/indexgateway"
	"github.com/grafana/loki/pkg/storage/stores/tsdb"
	"github.com/grafana/loki/pkg/usagestats"
	"github.com/grafana/loki/pkg/util"
	"github.com/grafana/loki/pkg/util/deletion"
	"github.com/grafana/loki/pkg/util/spanlogger"
)

var (
	indexTypeStats  = usagestats.NewString("store_index_type")
	objectTypeStats = usagestats.NewString("store_object_type")
	schemaStats     = usagestats.NewString("store_schema")

	errWritingChunkUnsupported = errors.New("writing chunks is not supported while running store in read-only mode")
)

// Store is the Loki chunk store to retrieve and save chunks.
type Store interface {
	stores.Store
	SelectSamples(ctx context.Context, req logql.SelectSampleParams) (iter.SampleIterator, error)
	SelectLogs(ctx context.Context, req logql.SelectLogParams) (iter.EntryIterator, error)

	Series(ctx context.Context, req logql.SelectLogParams) ([]logproto.SeriesIdentifier, error)
	GetSchemaConfigs() []config.PeriodConfig
	SetChunkFilterer(chunkFilter chunk.RequestChunkFilterer)
	SetPostFetcherChunkFilterer(requestPostFetcherChunkFilterer RequestPostFetcherChunkFilterer)
<<<<<<< HEAD
=======
	SetPostFetcherChunkMetricsFilterer(requestPostFetcherChunkFilterer RequestPostFetcherChunkFilterer)
>>>>>>> ebb7958b
}
type store struct {
	stores.Store
	composite *stores.CompositeStore

	cfg       Config
	storeCfg  config.ChunkStoreConfig
	schemaCfg config.SchemaConfig

	chunkMetrics       *ChunkMetrics
	chunkClientMetrics client.ChunkClientMetrics
	clientMetrics      ClientMetrics
	registerer         prometheus.Registerer

<<<<<<< HEAD
	indexReadCache                  cache.Cache
	chunksCache                     cache.Cache
	writeDedupeCache                cache.Cache
	requestPostFetcherChunkFilterer RequestPostFetcherChunkFilterer
=======
	indexReadCache                         cache.Cache
	chunksCache                            cache.Cache
	writeDedupeCache                       cache.Cache
	requestPostFetcherChunkFilterer        RequestPostFetcherChunkFilterer
	requestPostFetcherChunkMetricsFilterer RequestPostFetcherChunkFilterer
>>>>>>> ebb7958b

	limits StoreLimits
	logger log.Logger

	chunkFilterer chunk.RequestChunkFilterer
}

// NewStore creates a new Loki Store using configuration supplied.
func NewStore(cfg Config, storeCfg config.ChunkStoreConfig, schemaCfg config.SchemaConfig,
	limits StoreLimits, clientMetrics ClientMetrics, registerer prometheus.Registerer, logger log.Logger,
) (Store, error) {
	if len(schemaCfg.Configs) != 0 {
		if index := config.ActivePeriodConfig(schemaCfg.Configs); index != -1 && index < len(schemaCfg.Configs) {
			indexTypeStats.Set(schemaCfg.Configs[index].IndexType)
			objectTypeStats.Set(schemaCfg.Configs[index].ObjectType)
			schemaStats.Set(schemaCfg.Configs[index].Schema)
		}
	}

	indexReadCache, err := cache.New(cfg.IndexQueriesCacheConfig, registerer, logger, stats.IndexCache)
	if err != nil {
		return nil, err
	}

	writeDedupeCache, err := cache.New(storeCfg.WriteDedupeCacheConfig, registerer, logger, stats.WriteDedupeCache)
	if err != nil {
		return nil, err
	}

	chunkCacheCfg := storeCfg.ChunkCacheConfig
	chunkCacheCfg.Prefix = "chunks"
	chunksCache, err := cache.New(chunkCacheCfg, registerer, logger, stats.ChunkCache)
	if err != nil {
		return nil, err
	}

	// Cache is shared by multiple stores, which means they will try and Stop
	// it more than once.  Wrap in a StopOnce to prevent this.
	indexReadCache = cache.StopOnce(indexReadCache)
	chunksCache = cache.StopOnce(chunksCache)
	writeDedupeCache = cache.StopOnce(writeDedupeCache)

	// Lets wrap all caches except chunksCache with CacheGenMiddleware to facilitate cache invalidation using cache generation numbers.
	// chunksCache is not wrapped because chunks content can't be anyways modified without changing its ID so there is no use of
	// invalidating chunks cache. Also chunks can be fetched only by their ID found in index and we are anyways removing the index and invalidating index cache here.
	indexReadCache = cache.NewCacheGenNumMiddleware(indexReadCache)
	writeDedupeCache = cache.NewCacheGenNumMiddleware(writeDedupeCache)

	err = schemaCfg.Load()
	if err != nil {
		return nil, errors.Wrap(err, "error loading schema config")
	}
	stores := stores.NewCompositeStore(limits)

	s := &store{
		Store:     stores,
		composite: stores,
		cfg:       cfg,
		storeCfg:  storeCfg,
		schemaCfg: schemaCfg,

		chunkClientMetrics: client.NewChunkClientMetrics(registerer),
		clientMetrics:      clientMetrics,
		chunkMetrics:       NewChunkMetrics(registerer, cfg.MaxChunkBatchSize),
		registerer:         registerer,

		indexReadCache:   indexReadCache,
		chunksCache:      chunksCache,
		writeDedupeCache: writeDedupeCache,

		logger: logger,
		limits: limits,
	}
	if err := s.init(); err != nil {
		return nil, err
	}
	return s, nil
}

func (s *store) init() error {
	for _, p := range s.schemaCfg.Configs {
		chunkClient, err := s.chunkClientForPeriod(p)
		if err != nil {
			return err
		}
		f, err := fetcher.New(s.chunksCache, s.storeCfg.ChunkCacheStubs(), s.schemaCfg, chunkClient, s.storeCfg.ChunkCacheConfig.AsyncCacheWriteBackConcurrency, s.storeCfg.ChunkCacheConfig.AsyncCacheWriteBackBufferSize)
		if err != nil {
			return err
		}

		w, idx, stop, err := s.storeForPeriod(p, chunkClient, f)
		if err != nil {
			return err
		}
		s.composite.AddStore(p.From.Time, f, idx, w, stop)
	}

	if s.cfg.EnableAsyncStore {
		s.Store = NewAsyncStore(s.cfg.AsyncStoreConfig, s.Store, s.schemaCfg)
	}
	return nil
}

func (s *store) chunkClientForPeriod(p config.PeriodConfig) (client.Client, error) {
	objectStoreType := p.ObjectType
	if objectStoreType == "" {
		objectStoreType = p.IndexType
	}
	chunkClientReg := prometheus.WrapRegistererWith(
		prometheus.Labels{"component": "chunk-store-" + p.From.String()}, s.registerer)

	chunks, err := NewChunkClient(objectStoreType, s.cfg, s.schemaCfg, s.clientMetrics, chunkClientReg)
	if err != nil {
		return nil, errors.Wrap(err, "error creating object client")
	}

	chunks = client.NewMetricsChunkClient(chunks, s.chunkClientMetrics)
	return chunks, nil
}

<<<<<<< HEAD
// RequestChunkFilterer creates ChunkFilterer for a given request context.
type RequestPostFetcherChunkFilterer interface {
	ForRequest(req *logproto.QueryRequest) PostFetcherChunkFilterer
	ForSampleRequest(req *logproto.SampleQueryRequest) PostFetcherChunkFilterer
}

// PostFetcherChunkFilterer filters chunks based on pipeline for log selector expr.
type PostFetcherChunkFilterer interface {
	PostFetchFilter(ctx context.Context, chunks []chunk.Chunk, s config.SchemaConfig) ([]chunk.Chunk, []string, error)
	SetQueryRangeTime(from time.Time, through time.Time, nextChunk *LazyChunk)
}

type requestPostFetcherChunkFilterer struct {
	maxParallelPipelineChunk int
}

func NewRequestPostFetcherChunkFiltererForRequest(maxParallelPipelineChunk int) RequestPostFetcherChunkFilterer {
	return &requestPostFetcherChunkFilterer{maxParallelPipelineChunk: maxParallelPipelineChunk}
}
func (c *requestPostFetcherChunkFilterer) ForRequest(req *logproto.QueryRequest) PostFetcherChunkFilterer {
	return &chunkFiltererByExpr{selector: req.Selector, direction: req.Direction, maxParallelPipelineChunk: c.maxParallelPipelineChunk}
}

func (c *requestPostFetcherChunkFilterer) ForSampleRequest(sampleReq *logproto.SampleQueryRequest) PostFetcherChunkFilterer {
	return &chunkFiltererByExpr{selector: sampleReq.Selector, direction: logproto.FORWARD, isSampleExpr: true, maxParallelPipelineChunk: c.maxParallelPipelineChunk}
}

type chunkFiltererByExpr struct {
	isSampleExpr             bool
	maxParallelPipelineChunk int
	direction                logproto.Direction
	selector                 string
	from                     time.Time
	through                  time.Time
	nextChunk                *LazyChunk
}

func (c *chunkFiltererByExpr) SetQueryRangeTime(from time.Time, through time.Time, nextChunk *LazyChunk) {
	c.from = from
	c.through = through
	c.nextChunk = nextChunk
}

func (c *chunkFiltererByExpr) PostFetchFilter(ctx context.Context, chunks []chunk.Chunk, s config.SchemaConfig) ([]chunk.Chunk, []string, error) {
	if len(chunks) == 0 {
		return chunks, nil, nil
	}
	postFilterChunkLen := 0
	log, ctx := spanlogger.New(ctx, "Batch.ParallelPostFetchFilter")
	log.Span.LogFields(otlog.Int("chunks", len(chunks)))
	defer func() {
		log.Span.LogFields(otlog.Int("postFilterChunkLen", postFilterChunkLen))
		log.Span.Finish()
	}()

	var postFilterLogSelector syntax.LogSelectorExpr
	var queryLogql string
	if c.isSampleExpr {
		sampleExpr, err := syntax.ParseSampleExpr(c.selector)
		if err != nil {
			return nil, nil, err
		}
		queryLogql = sampleExpr.String()
		postFilterLogSelector = sampleExpr.Selector()
	} else {
		logSelector, err := syntax.ParseLogSelector(c.selector, true)
		if err != nil {
			return nil, nil, err
		}
		queryLogql = logSelector.String()
		postFilterLogSelector = logSelector
	}

	if !postFilterLogSelector.HasFilter() {
		return chunks, nil, nil
	}
	preFilterLogql := postFilterLogSelector.String()
	log.Span.SetTag("postFilter", true)
	log.Span.LogFields(otlog.String("logql", queryLogql))
	log.Span.LogFields(otlog.String("postFilterPreFilterLogql", preFilterLogql))
	removeLineFmtAbel := false
	if strings.Contains(preFilterLogql, "line_format") {
		removeLineFmt(postFilterLogSelector)
		removeLineFmtAbel = true
		log.Span.LogFields(otlog.String("resultPostFilterPreFilterLogql", postFilterLogSelector.String()))
	}
	log.Span.SetTag("remove_line_format", removeLineFmtAbel)
	result := make([]chunk.Chunk, 0)
	resultKeys := make([]string, 0)

	if ctx.Err() != nil {
		return nil, nil, ctx.Err()
	}
	queuedChunks := make(chan chunk.Chunk)
	go func() {
		for _, c := range chunks {
			queuedChunks <- c
		}
		close(queuedChunks)
	}()
	processedChunks := make(chan *chunkWithKey)
	errors := make(chan error)
	for i := 0; i < min(c.maxParallelPipelineChunk, len(chunks)); i++ {
		go func() {
			for cnk := range queuedChunks {
				cnkWithKey, err := c.pipelineExecChunk(ctx, cnk, postFilterLogSelector, s)
				if err != nil {
					errors <- err
				} else {
					processedChunks <- cnkWithKey
				}
			}
		}()
	}
	var lastErr error
	for i := 0; i < len(chunks); i++ {
		select {
		case chunkWithKey := <-processedChunks:
			result = append(result, chunkWithKey.cnk)
			resultKeys = append(resultKeys, chunkWithKey.key)
			if chunkWithKey.isPostFilter {
				postFilterChunkLen++
			}
		case err := <-errors:
			lastErr = err
		}
	}
	return result, resultKeys, lastErr
}

func removeLineFmt(selector syntax.LogSelectorExpr) {
	selector.Walk(func(e interface{}) {
		pipelineExpr, ok := e.(*syntax.PipelineExpr)
		if !ok {
			return
		}
		stages := pipelineExpr.MultiStages
		temp := pipelineExpr.MultiStages[:0]
		for i, stageExpr := range stages {
			_, ok := stageExpr.(*syntax.LineFmtExpr)
			if !ok {
				temp = append(temp, stageExpr)
				continue
			}
			var found bool
			for j := i; j < len(pipelineExpr.MultiStages); j++ {
				if _, ok := pipelineExpr.MultiStages[j].(*syntax.LabelParserExpr); ok {
					found = true
					break
				}
				if _, ok := pipelineExpr.MultiStages[j].(*syntax.LineFilterExpr); ok {
					found = true
					break
				}
			}
			if found {
				temp = append(temp, stageExpr)
			}
		}
		pipelineExpr.MultiStages = temp
	})
}

func (c *chunkFiltererByExpr) pipelineExecChunk(ctx context.Context, cnk chunk.Chunk, logSelector syntax.LogSelectorExpr, s config.SchemaConfig) (*chunkWithKey, error) {
	pipeline, err := logSelector.Pipeline()
	if err != nil {
		return nil, err
	}
	blocks := 0
	postLen := 0
	log, ctx := spanlogger.New(ctx, "chunkFiltererByExpr.pipelineExecChunk")
	defer func() {
		log.Span.LogFields(otlog.Int("blocks", blocks))
		log.Span.LogFields(otlog.Int("postFilterChunkLen", postLen))
		log.Span.Finish()
	}()
	streamPipeline := pipeline.ForStream(cnk.Metric.WithoutLabels(labels.MetricName))
	chunkData := cnk.Data
	lazyChunk := LazyChunk{Chunk: cnk}
	newCtr, statCtx := stats.NewContext(ctx)
	iterator, err := lazyChunk.Iterator(statCtx, c.from, c.through, c.direction, streamPipeline, c.nextChunk)
	if err != nil {
		return nil, err
	}
	lokiChunk := chunkData.(*chunkenc.Facade).LokiChunk()
	postFilterChunkData := chunkenc.NewMemChunk(lokiChunk.Encoding(), chunkenc.UnorderedHeadBlockFmt, cnk.Data.Size(), cnk.Data.Size(), cnk.Data.Size(), time.Minute)
	headChunkBytes := int64(0)
	headChunkLine := int64(0)
	decompressedLines := int64(0)
	for iterator.Next() {
		entry := iterator.Entry()
		//reset line after post filter.
		entry.Line = iterator.ProcessLine()
		err := postFilterChunkData.Append(&entry)
		if err != nil {
			return nil, err
		}
		headChunkBytes += int64(len(entry.Line))
		headChunkLine += int64(1)
		decompressedLines += int64(1)

	}
	if err := postFilterChunkData.Close(); err != nil {
		return nil, err
	}
	firstTime, lastTime := util.RoundToMilliseconds(postFilterChunkData.Bounds())
	postFilterCh := chunk.NewChunk(
		cnk.UserID, cnk.FingerprintModel(), cnk.Metric,
		chunkenc.NewFacade(postFilterChunkData, 0, 0, 0, time.Minute),
		firstTime,
		lastTime,
	)
	chunkSize := postFilterChunkData.BytesSize() + 4*1024 // size + 4kB should be enough room for cortex header
	if err := postFilterCh.EncodeTo(bytes.NewBuffer(make([]byte, 0, chunkSize))); err != nil {
		return nil, err
	}

	decompressedBytes := int64(0)
	compressedBytes := int64(0)
	isPostFilter := false
	postLen = postFilterChunkData.Size()
	if postFilterChunkData.Size() != 0 {
		isPostFilter = true
		decompressedBytes = int64(postFilterChunkData.BytesSize())
		encodedBytes, err := postFilterCh.Encoded()
		if err != nil {
			return nil, err
		}
		compressedBytes = int64(len(encodedBytes))
	}
	chunkStats := newCtr.Ingester().Store.Chunk
	statContext := stats.FromContext(ctx)
	statContext.AddHeadChunkLines(chunkStats.GetHeadChunkLines() - headChunkLine)
	statContext.AddDecompressedLines(chunkStats.GetDecompressedLines() - decompressedLines)
	statContext.AddHeadChunkBytes(chunkStats.GetHeadChunkBytes() - headChunkBytes)
	statContext.AddDecompressedBytes(chunkStats.GetDecompressedBytes() - decompressedBytes)
	statContext.AddCompressedBytes(chunkStats.GetCompressedBytes() - compressedBytes)

	return &chunkWithKey{cnk: postFilterCh, key: s.ExternalKey(cnk.ChunkRef), isPostFilter: isPostFilter}, nil
}

type chunkWithKey struct {
	cnk          chunk.Chunk
	key          string
	isPostFilter bool
}

func min(a, b int) int {
	if a < b {
		return a
	}
	return b
}

func shouldUseBoltDBIndexGatewayClient(cfg Config) bool {
	if cfg.BoltDBShipperConfig.Mode != shipper.ModeReadOnly || cfg.BoltDBShipperConfig.IndexGatewayClientConfig.Disabled {
=======
func shouldUseIndexGatewayClient(cfg indexshipper.Config) bool {
	if cfg.Mode != indexshipper.ModeReadOnly || cfg.IndexGatewayClientConfig.Disabled {
>>>>>>> ebb7958b
		return false
	}

	gatewayCfg := cfg.IndexGatewayClientConfig
	if gatewayCfg.Mode == indexgateway.SimpleMode && gatewayCfg.Address == "" {
		return false
	}

	return true
}

func (s *store) storeForPeriod(p config.PeriodConfig, chunkClient client.Client, f *fetcher.Fetcher) (stores.ChunkWriter, index.ReaderWriter, func(), error) {
	indexClientReg := prometheus.WrapRegistererWith(
		prometheus.Labels{
			"component": fmt.Sprintf(
				"index-store-%s-%s",
				p.IndexType,
				p.From.String(),
			),
		}, s.registerer)

	if p.IndexType == config.TSDBType {
		if shouldUseIndexGatewayClient(s.cfg.TSDBShipperConfig) {
			// inject the index-gateway client into the index store
			gw, err := gatewayclient.NewGatewayClient(s.cfg.TSDBShipperConfig.IndexGatewayClientConfig, indexClientReg, s.logger)
			if err != nil {
				return nil, nil, nil, err
			}
			idx := series.NewIndexGatewayClientStore(gw, nil)

			return failingChunkWriter{}, index.NewMonitoredReaderWriter(idx, indexClientReg), func() {
				f.Stop()
				gw.Stop()
			}, nil
		}

		objectClient, err := NewObjectClient(s.cfg.TSDBShipperConfig.SharedStoreType, s.cfg, s.clientMetrics)
		if err != nil {
			return nil, nil, nil, err
		}

		var backupIndexWriter index.Writer
		backupStoreStop := func() {}
		if s.cfg.TSDBShipperConfig.UseBoltDBShipperAsBackup {
			pCopy := p
			pCopy.IndexType = config.BoltDBShipperType
			pCopy.IndexTables.Prefix = fmt.Sprintf("%sbackup_", pCopy.IndexTables.Prefix)
			_, backupIndexWriter, backupStoreStop, err = s.storeForPeriod(pCopy, chunkClient, f)
			if err != nil {
				return nil, nil, nil, err
			}
		}

		indexReaderWriter, stopTSDBStoreFunc, err := tsdb.NewStore(s.cfg.TSDBShipperConfig, p, f, objectClient, s.limits,
			getIndexStoreTableRanges(config.TSDBType, s.schemaCfg.Configs), backupIndexWriter, indexClientReg)
		if err != nil {
			return nil, nil, nil, err
		}

		indexReaderWriter = index.NewMonitoredReaderWriter(indexReaderWriter, indexClientReg)
		chunkWriter := stores.NewChunkWriter(f, s.schemaCfg, indexReaderWriter, s.storeCfg.DisableIndexDeduplication)

		return chunkWriter, indexReaderWriter,
			func() {
				f.Stop()
				chunkClient.Stop()
				stopTSDBStoreFunc()
				objectClient.Stop()
				backupStoreStop()
			}, nil
	}

	idx, err := NewIndexClient(p.IndexType, s.cfg, s.schemaCfg, s.limits, s.clientMetrics, nil, indexClientReg)
	if err != nil {
		return nil, nil, nil, errors.Wrap(err, "error creating index client")
	}
	idx = series_index.NewCachingIndexClient(idx, s.indexReadCache, s.cfg.IndexCacheValidity, s.limits, s.logger, s.cfg.DisableBroadIndexQueries)
	schema, err := series_index.CreateSchema(p)
	if err != nil {
		return nil, nil, nil, err
	}
	if s.storeCfg.CacheLookupsOlderThan != 0 {
		schema = series_index.NewSchemaCaching(schema, time.Duration(s.storeCfg.CacheLookupsOlderThan))
	}

	indexReaderWriter := series.NewIndexReaderWriter(s.schemaCfg, schema, idx, f, s.cfg.MaxChunkBatchSize, s.writeDedupeCache)
	indexReaderWriter = index.NewMonitoredReaderWriter(indexReaderWriter, indexClientReg)
	chunkWriter := stores.NewChunkWriter(f, s.schemaCfg, indexReaderWriter, s.storeCfg.DisableIndexDeduplication)

	// (Sandeep): Disable IndexGatewayClientStore for stores other than tsdb until we are ready to enable it again
	/*if s.cfg.BoltDBShipperConfig != nil && shouldUseIndexGatewayClient(s.cfg.BoltDBShipperConfig) {
		// inject the index-gateway client into the index store
		gw, err := shipper.NewGatewayClient(s.cfg.BoltDBShipperConfig.IndexGatewayClientConfig, indexClientReg, s.logger)
		if err != nil {
			return nil, nil, nil, err
		}
		indexReaderWriter = series.NewIndexGatewayClientStore(gw, indexReaderWriter)
	}*/

	return chunkWriter,
		indexReaderWriter,
		func() {
			chunkClient.Stop()
			f.Stop()
			idx.Stop()
		},
		nil
}

// decodeReq sanitizes an incoming request, rounds bounds, appends the __name__ matcher,
// and adds the "__cortex_shard__" label if this is a sharded query.
// todo(cyriltovena) refactor this.
func decodeReq(req logql.QueryParams) ([]*labels.Matcher, model.Time, model.Time, error) {
	expr, err := req.LogSelector()
	if err != nil {
		return nil, 0, 0, err
	}

	matchers := expr.Matchers()
	nameLabelMatcher, err := labels.NewMatcher(labels.MatchEqual, labels.MetricName, "logs")
	if err != nil {
		return nil, 0, 0, err
	}
	matchers = append(matchers, nameLabelMatcher)
	if err != nil {
		return nil, 0, 0, err
	}
	matchers, err = injectShardLabel(req.GetShards(), matchers)
	if err != nil {
		return nil, 0, 0, err
	}
	from, through := util.RoundToMilliseconds(req.GetStart(), req.GetEnd())
	return matchers, from, through, nil
}

func injectShardLabel(shards []string, matchers []*labels.Matcher) ([]*labels.Matcher, error) {
	if shards != nil {
		parsed, err := logql.ParseShards(shards)
		if err != nil {
			return nil, err
		}
		for _, s := range parsed {
			shardMatcher, err := labels.NewMatcher(
				labels.MatchEqual,
				astmapper.ShardLabel,
				s.String(),
			)
			if err != nil {
				return nil, err
			}
			matchers = append(matchers, shardMatcher)
			break // nolint:staticcheck
		}
	}
	return matchers, nil
}

func (s *store) SetChunkFilterer(chunkFilterer chunk.RequestChunkFilterer) {
	s.chunkFilterer = chunkFilterer
	s.Store.SetChunkFilterer(chunkFilterer)
}

func (s *store) SetPostFetcherChunkFilterer(requestPostFetcherChunkFilterer RequestPostFetcherChunkFilterer) {
	s.requestPostFetcherChunkFilterer = requestPostFetcherChunkFilterer
}

<<<<<<< HEAD
=======
func (s *store) SetPostFetcherChunkMetricsFilterer(requestPostFetcherChunkMetricsFilterer RequestPostFetcherChunkFilterer) {
	s.requestPostFetcherChunkMetricsFilterer = requestPostFetcherChunkMetricsFilterer
}

>>>>>>> ebb7958b
// lazyChunks is an internal function used to resolve a set of lazy chunks from the store without actually loading them. It's used internally by `LazyQuery` and `GetSeries`
func (s *store) lazyChunks(ctx context.Context, matchers []*labels.Matcher, from, through model.Time) ([]*LazyChunk, error) {
	userID, err := tenant.TenantID(ctx)
	if err != nil {
		return nil, err
	}

	stats := stats.FromContext(ctx)

	chks, fetchers, err := s.GetChunkRefs(ctx, userID, from, through, matchers...)
	if err != nil {
		return nil, err
	}

	var prefiltered int
	var filtered int
	for i := range chks {
		prefiltered += len(chks[i])
		stats.AddChunksRef(int64(len(chks[i])))
		chks[i] = filterChunksByTime(from, through, chks[i])
		filtered += len(chks[i])
	}

	s.chunkMetrics.refs.WithLabelValues(statusDiscarded).Add(float64(prefiltered - filtered))
	s.chunkMetrics.refs.WithLabelValues(statusMatched).Add(float64(filtered))

	// creates lazychunks with chunks ref.
	lazyChunks := make([]*LazyChunk, 0, filtered)
	for i := range chks {
		for _, c := range chks[i] {
			lazyChunks = append(lazyChunks, &LazyChunk{Chunk: c, Fetcher: fetchers[i]})
		}
	}
	return lazyChunks, nil
}

func (s *store) Series(ctx context.Context, req logql.SelectLogParams) ([]logproto.SeriesIdentifier, error) {
	userID, err := tenant.TenantID(ctx)
	if err != nil {
		return nil, err
	}
	var from, through model.Time
	var matchers []*labels.Matcher

	// The Loki parser doesn't allow for an empty label matcher but for the Series API
	// we allow this to select all series in the time range.
	if req.Selector == "" {
		from, through = util.RoundToMilliseconds(req.Start, req.End)
		nameLabelMatcher, err := labels.NewMatcher(labels.MatchEqual, labels.MetricName, "logs")
		if err != nil {
			return nil, err
		}
		matchers = []*labels.Matcher{nameLabelMatcher}
		matchers, err = injectShardLabel(req.GetShards(), matchers)
		if err != nil {
			return nil, err
		}
	} else {
		var err error
		matchers, from, through, err = decodeReq(req)
		if err != nil {
			return nil, err
		}
	}
	series, err := s.Store.GetSeries(ctx, userID, from, through, matchers...)
	if err != nil {
		return nil, err
	}
	result := make([]logproto.SeriesIdentifier, len(series))
	for i, s := range series {
		result[i] = logproto.SeriesIdentifier{
			Labels: s.Map(),
		}
	}
	return result, nil
}

// SelectLogs returns an iterator that will query the store for more chunks while iterating instead of fetching all chunks upfront
// for that request.
func (s *store) SelectLogs(ctx context.Context, req logql.SelectLogParams) (iter.EntryIterator, error) {
	matchers, from, through, err := decodeReq(req)
	if err != nil {
		return nil, err
	}

	lazyChunks, err := s.lazyChunks(ctx, matchers, from, through)
	if err != nil {
		return nil, err
	}

	if len(lazyChunks) == 0 {
		return iter.NoopIterator, nil
	}

	expr, err := req.LogSelector()
	if err != nil {
		return nil, err
	}

	pipeline, err := expr.Pipeline()
	if err != nil {
		return nil, err
	}

	pipeline, err = deletion.SetupPipeline(req, pipeline)
	if err != nil {
		return nil, err
	}

	var chunkFilterer chunk.Filterer
	if s.chunkFilterer != nil {
		chunkFilterer = s.chunkFilterer.ForRequest(ctx)
	}
	var postFetcherChunkFilterer PostFetcherChunkFilterer
	if s.requestPostFetcherChunkFilterer != nil {
		postFetcherChunkFilterer = s.requestPostFetcherChunkFilterer.ForRequest(req.QueryRequest)
	}

	return newLogBatchIterator(ctx, s.schemaCfg, s.chunkMetrics, lazyChunks, s.cfg.MaxChunkBatchSize, matchers, pipeline, req.Direction, req.Start, req.End, chunkFilterer, postFetcherChunkFilterer)
}

func (s *store) SelectSamples(ctx context.Context, req logql.SelectSampleParams) (iter.SampleIterator, error) {
	matchers, from, through, err := decodeReq(req)
	if err != nil {
		return nil, err
	}

	lazyChunks, err := s.lazyChunks(ctx, matchers, from, through)
	if err != nil {
		return nil, err
	}

	if len(lazyChunks) == 0 {
		return iter.NoopIterator, nil
	}

	expr, err := req.Expr()
	if err != nil {
		return nil, err
	}

	extractor, err := expr.Extractor()
	if err != nil {
		return nil, err
	}

	extractor, err = deletion.SetupExtractor(req, extractor)
	if err != nil {
		return nil, err
	}

	var chunkFilterer chunk.Filterer
	if s.chunkFilterer != nil {
		chunkFilterer = s.chunkFilterer.ForRequest(ctx)
	}

	var postFetcherChunkFilterer PostFetcherChunkFilterer
<<<<<<< HEAD
	if s.requestPostFetcherChunkFilterer != nil {
		postFetcherChunkFilterer = s.requestPostFetcherChunkFilterer.ForSampleRequest(req.SampleQueryRequest)
=======
	if s.requestPostFetcherChunkMetricsFilterer != nil {
		postFetcherChunkFilterer = s.requestPostFetcherChunkMetricsFilterer.ForSampleRequest(req.SampleQueryRequest)
>>>>>>> ebb7958b
	}

	return newSampleBatchIterator(ctx, s.schemaCfg, s.chunkMetrics, lazyChunks, s.cfg.MaxChunkBatchSize, matchers, extractor, req.Start, req.End, chunkFilterer, postFetcherChunkFilterer)
}

func (s *store) GetSchemaConfigs() []config.PeriodConfig {
	return s.schemaCfg.Configs
}

func filterChunksByTime(from, through model.Time, chunks []chunk.Chunk) []chunk.Chunk {
	filtered := make([]chunk.Chunk, 0, len(chunks))
	for _, chunk := range chunks {
		if chunk.Through < from || through < chunk.From {
			continue
		}
		filtered = append(filtered, chunk)
	}
	return filtered
}

type failingChunkWriter struct{}

func (f failingChunkWriter) Put(_ context.Context, _ []chunk.Chunk) error {
	return errWritingChunkUnsupported
}

func (f failingChunkWriter) PutOne(_ context.Context, _, _ model.Time, _ chunk.Chunk) error {
	return errWritingChunkUnsupported
}

func getIndexStoreTableRanges(indexType string, periodicConfigs []config.PeriodConfig) config.TableRanges {
	var ranges config.TableRanges
	for i := range periodicConfigs {
		if periodicConfigs[i].IndexType != indexType {
			continue
		}

		periodEndTime := config.DayTime{Time: math.MaxInt64}
		if i < len(periodicConfigs)-1 {
			periodEndTime = config.DayTime{Time: periodicConfigs[i+1].From.Time.Add(-time.Millisecond)}
		}

		ranges = append(ranges, periodicConfigs[i].GetIndexTableNumberRange(periodEndTime))
	}

	return ranges
}<|MERGE_RESOLUTION|>--- conflicted
+++ resolved
@@ -1,36 +1,22 @@
 package storage
 
 import (
-	"bytes"
 	"context"
-<<<<<<< HEAD
-	"strings"
-	"time"
-
-	"github.com/go-kit/log"
-	otlog "github.com/opentracing/opentracing-go/log"
-=======
+
 	"fmt"
 	"math"
 	"time"
 
 	"github.com/go-kit/log"
-	"github.com/grafana/dskit/tenant"
->>>>>>> ebb7958b
 	"github.com/pkg/errors"
 	"github.com/prometheus/client_golang/prometheus"
 	"github.com/prometheus/common/model"
 	"github.com/prometheus/prometheus/model/labels"
 
-<<<<<<< HEAD
 	"github.com/grafana/dskit/tenant"
-	"github.com/grafana/loki/pkg/chunkenc"
-=======
->>>>>>> ebb7958b
 	"github.com/grafana/loki/pkg/iter"
 	"github.com/grafana/loki/pkg/logproto"
 	"github.com/grafana/loki/pkg/logql"
-	"github.com/grafana/loki/pkg/logql/syntax"
 	"github.com/grafana/loki/pkg/logqlmodel/stats"
 	"github.com/grafana/loki/pkg/querier/astmapper"
 	"github.com/grafana/loki/pkg/storage/chunk"
@@ -49,7 +35,6 @@
 	"github.com/grafana/loki/pkg/usagestats"
 	"github.com/grafana/loki/pkg/util"
 	"github.com/grafana/loki/pkg/util/deletion"
-	"github.com/grafana/loki/pkg/util/spanlogger"
 )
 
 var (
@@ -70,10 +55,7 @@
 	GetSchemaConfigs() []config.PeriodConfig
 	SetChunkFilterer(chunkFilter chunk.RequestChunkFilterer)
 	SetPostFetcherChunkFilterer(requestPostFetcherChunkFilterer RequestPostFetcherChunkFilterer)
-<<<<<<< HEAD
-=======
 	SetPostFetcherChunkMetricsFilterer(requestPostFetcherChunkFilterer RequestPostFetcherChunkFilterer)
->>>>>>> ebb7958b
 }
 type store struct {
 	stores.Store
@@ -88,18 +70,11 @@
 	clientMetrics      ClientMetrics
 	registerer         prometheus.Registerer
 
-<<<<<<< HEAD
-	indexReadCache                  cache.Cache
-	chunksCache                     cache.Cache
-	writeDedupeCache                cache.Cache
-	requestPostFetcherChunkFilterer RequestPostFetcherChunkFilterer
-=======
 	indexReadCache                         cache.Cache
 	chunksCache                            cache.Cache
 	writeDedupeCache                       cache.Cache
 	requestPostFetcherChunkFilterer        RequestPostFetcherChunkFilterer
 	requestPostFetcherChunkMetricsFilterer RequestPostFetcherChunkFilterer
->>>>>>> ebb7958b
 
 	limits StoreLimits
 	logger log.Logger
@@ -220,267 +195,8 @@
 	return chunks, nil
 }
 
-<<<<<<< HEAD
-// RequestChunkFilterer creates ChunkFilterer for a given request context.
-type RequestPostFetcherChunkFilterer interface {
-	ForRequest(req *logproto.QueryRequest) PostFetcherChunkFilterer
-	ForSampleRequest(req *logproto.SampleQueryRequest) PostFetcherChunkFilterer
-}
-
-// PostFetcherChunkFilterer filters chunks based on pipeline for log selector expr.
-type PostFetcherChunkFilterer interface {
-	PostFetchFilter(ctx context.Context, chunks []chunk.Chunk, s config.SchemaConfig) ([]chunk.Chunk, []string, error)
-	SetQueryRangeTime(from time.Time, through time.Time, nextChunk *LazyChunk)
-}
-
-type requestPostFetcherChunkFilterer struct {
-	maxParallelPipelineChunk int
-}
-
-func NewRequestPostFetcherChunkFiltererForRequest(maxParallelPipelineChunk int) RequestPostFetcherChunkFilterer {
-	return &requestPostFetcherChunkFilterer{maxParallelPipelineChunk: maxParallelPipelineChunk}
-}
-func (c *requestPostFetcherChunkFilterer) ForRequest(req *logproto.QueryRequest) PostFetcherChunkFilterer {
-	return &chunkFiltererByExpr{selector: req.Selector, direction: req.Direction, maxParallelPipelineChunk: c.maxParallelPipelineChunk}
-}
-
-func (c *requestPostFetcherChunkFilterer) ForSampleRequest(sampleReq *logproto.SampleQueryRequest) PostFetcherChunkFilterer {
-	return &chunkFiltererByExpr{selector: sampleReq.Selector, direction: logproto.FORWARD, isSampleExpr: true, maxParallelPipelineChunk: c.maxParallelPipelineChunk}
-}
-
-type chunkFiltererByExpr struct {
-	isSampleExpr             bool
-	maxParallelPipelineChunk int
-	direction                logproto.Direction
-	selector                 string
-	from                     time.Time
-	through                  time.Time
-	nextChunk                *LazyChunk
-}
-
-func (c *chunkFiltererByExpr) SetQueryRangeTime(from time.Time, through time.Time, nextChunk *LazyChunk) {
-	c.from = from
-	c.through = through
-	c.nextChunk = nextChunk
-}
-
-func (c *chunkFiltererByExpr) PostFetchFilter(ctx context.Context, chunks []chunk.Chunk, s config.SchemaConfig) ([]chunk.Chunk, []string, error) {
-	if len(chunks) == 0 {
-		return chunks, nil, nil
-	}
-	postFilterChunkLen := 0
-	log, ctx := spanlogger.New(ctx, "Batch.ParallelPostFetchFilter")
-	log.Span.LogFields(otlog.Int("chunks", len(chunks)))
-	defer func() {
-		log.Span.LogFields(otlog.Int("postFilterChunkLen", postFilterChunkLen))
-		log.Span.Finish()
-	}()
-
-	var postFilterLogSelector syntax.LogSelectorExpr
-	var queryLogql string
-	if c.isSampleExpr {
-		sampleExpr, err := syntax.ParseSampleExpr(c.selector)
-		if err != nil {
-			return nil, nil, err
-		}
-		queryLogql = sampleExpr.String()
-		postFilterLogSelector = sampleExpr.Selector()
-	} else {
-		logSelector, err := syntax.ParseLogSelector(c.selector, true)
-		if err != nil {
-			return nil, nil, err
-		}
-		queryLogql = logSelector.String()
-		postFilterLogSelector = logSelector
-	}
-
-	if !postFilterLogSelector.HasFilter() {
-		return chunks, nil, nil
-	}
-	preFilterLogql := postFilterLogSelector.String()
-	log.Span.SetTag("postFilter", true)
-	log.Span.LogFields(otlog.String("logql", queryLogql))
-	log.Span.LogFields(otlog.String("postFilterPreFilterLogql", preFilterLogql))
-	removeLineFmtAbel := false
-	if strings.Contains(preFilterLogql, "line_format") {
-		removeLineFmt(postFilterLogSelector)
-		removeLineFmtAbel = true
-		log.Span.LogFields(otlog.String("resultPostFilterPreFilterLogql", postFilterLogSelector.String()))
-	}
-	log.Span.SetTag("remove_line_format", removeLineFmtAbel)
-	result := make([]chunk.Chunk, 0)
-	resultKeys := make([]string, 0)
-
-	if ctx.Err() != nil {
-		return nil, nil, ctx.Err()
-	}
-	queuedChunks := make(chan chunk.Chunk)
-	go func() {
-		for _, c := range chunks {
-			queuedChunks <- c
-		}
-		close(queuedChunks)
-	}()
-	processedChunks := make(chan *chunkWithKey)
-	errors := make(chan error)
-	for i := 0; i < min(c.maxParallelPipelineChunk, len(chunks)); i++ {
-		go func() {
-			for cnk := range queuedChunks {
-				cnkWithKey, err := c.pipelineExecChunk(ctx, cnk, postFilterLogSelector, s)
-				if err != nil {
-					errors <- err
-				} else {
-					processedChunks <- cnkWithKey
-				}
-			}
-		}()
-	}
-	var lastErr error
-	for i := 0; i < len(chunks); i++ {
-		select {
-		case chunkWithKey := <-processedChunks:
-			result = append(result, chunkWithKey.cnk)
-			resultKeys = append(resultKeys, chunkWithKey.key)
-			if chunkWithKey.isPostFilter {
-				postFilterChunkLen++
-			}
-		case err := <-errors:
-			lastErr = err
-		}
-	}
-	return result, resultKeys, lastErr
-}
-
-func removeLineFmt(selector syntax.LogSelectorExpr) {
-	selector.Walk(func(e interface{}) {
-		pipelineExpr, ok := e.(*syntax.PipelineExpr)
-		if !ok {
-			return
-		}
-		stages := pipelineExpr.MultiStages
-		temp := pipelineExpr.MultiStages[:0]
-		for i, stageExpr := range stages {
-			_, ok := stageExpr.(*syntax.LineFmtExpr)
-			if !ok {
-				temp = append(temp, stageExpr)
-				continue
-			}
-			var found bool
-			for j := i; j < len(pipelineExpr.MultiStages); j++ {
-				if _, ok := pipelineExpr.MultiStages[j].(*syntax.LabelParserExpr); ok {
-					found = true
-					break
-				}
-				if _, ok := pipelineExpr.MultiStages[j].(*syntax.LineFilterExpr); ok {
-					found = true
-					break
-				}
-			}
-			if found {
-				temp = append(temp, stageExpr)
-			}
-		}
-		pipelineExpr.MultiStages = temp
-	})
-}
-
-func (c *chunkFiltererByExpr) pipelineExecChunk(ctx context.Context, cnk chunk.Chunk, logSelector syntax.LogSelectorExpr, s config.SchemaConfig) (*chunkWithKey, error) {
-	pipeline, err := logSelector.Pipeline()
-	if err != nil {
-		return nil, err
-	}
-	blocks := 0
-	postLen := 0
-	log, ctx := spanlogger.New(ctx, "chunkFiltererByExpr.pipelineExecChunk")
-	defer func() {
-		log.Span.LogFields(otlog.Int("blocks", blocks))
-		log.Span.LogFields(otlog.Int("postFilterChunkLen", postLen))
-		log.Span.Finish()
-	}()
-	streamPipeline := pipeline.ForStream(cnk.Metric.WithoutLabels(labels.MetricName))
-	chunkData := cnk.Data
-	lazyChunk := LazyChunk{Chunk: cnk}
-	newCtr, statCtx := stats.NewContext(ctx)
-	iterator, err := lazyChunk.Iterator(statCtx, c.from, c.through, c.direction, streamPipeline, c.nextChunk)
-	if err != nil {
-		return nil, err
-	}
-	lokiChunk := chunkData.(*chunkenc.Facade).LokiChunk()
-	postFilterChunkData := chunkenc.NewMemChunk(lokiChunk.Encoding(), chunkenc.UnorderedHeadBlockFmt, cnk.Data.Size(), cnk.Data.Size(), cnk.Data.Size(), time.Minute)
-	headChunkBytes := int64(0)
-	headChunkLine := int64(0)
-	decompressedLines := int64(0)
-	for iterator.Next() {
-		entry := iterator.Entry()
-		//reset line after post filter.
-		entry.Line = iterator.ProcessLine()
-		err := postFilterChunkData.Append(&entry)
-		if err != nil {
-			return nil, err
-		}
-		headChunkBytes += int64(len(entry.Line))
-		headChunkLine += int64(1)
-		decompressedLines += int64(1)
-
-	}
-	if err := postFilterChunkData.Close(); err != nil {
-		return nil, err
-	}
-	firstTime, lastTime := util.RoundToMilliseconds(postFilterChunkData.Bounds())
-	postFilterCh := chunk.NewChunk(
-		cnk.UserID, cnk.FingerprintModel(), cnk.Metric,
-		chunkenc.NewFacade(postFilterChunkData, 0, 0, 0, time.Minute),
-		firstTime,
-		lastTime,
-	)
-	chunkSize := postFilterChunkData.BytesSize() + 4*1024 // size + 4kB should be enough room for cortex header
-	if err := postFilterCh.EncodeTo(bytes.NewBuffer(make([]byte, 0, chunkSize))); err != nil {
-		return nil, err
-	}
-
-	decompressedBytes := int64(0)
-	compressedBytes := int64(0)
-	isPostFilter := false
-	postLen = postFilterChunkData.Size()
-	if postFilterChunkData.Size() != 0 {
-		isPostFilter = true
-		decompressedBytes = int64(postFilterChunkData.BytesSize())
-		encodedBytes, err := postFilterCh.Encoded()
-		if err != nil {
-			return nil, err
-		}
-		compressedBytes = int64(len(encodedBytes))
-	}
-	chunkStats := newCtr.Ingester().Store.Chunk
-	statContext := stats.FromContext(ctx)
-	statContext.AddHeadChunkLines(chunkStats.GetHeadChunkLines() - headChunkLine)
-	statContext.AddDecompressedLines(chunkStats.GetDecompressedLines() - decompressedLines)
-	statContext.AddHeadChunkBytes(chunkStats.GetHeadChunkBytes() - headChunkBytes)
-	statContext.AddDecompressedBytes(chunkStats.GetDecompressedBytes() - decompressedBytes)
-	statContext.AddCompressedBytes(chunkStats.GetCompressedBytes() - compressedBytes)
-
-	return &chunkWithKey{cnk: postFilterCh, key: s.ExternalKey(cnk.ChunkRef), isPostFilter: isPostFilter}, nil
-}
-
-type chunkWithKey struct {
-	cnk          chunk.Chunk
-	key          string
-	isPostFilter bool
-}
-
-func min(a, b int) int {
-	if a < b {
-		return a
-	}
-	return b
-}
-
-func shouldUseBoltDBIndexGatewayClient(cfg Config) bool {
-	if cfg.BoltDBShipperConfig.Mode != shipper.ModeReadOnly || cfg.BoltDBShipperConfig.IndexGatewayClientConfig.Disabled {
-=======
 func shouldUseIndexGatewayClient(cfg indexshipper.Config) bool {
 	if cfg.Mode != indexshipper.ModeReadOnly || cfg.IndexGatewayClientConfig.Disabled {
->>>>>>> ebb7958b
 		return false
 	}
 
@@ -647,13 +363,10 @@
 	s.requestPostFetcherChunkFilterer = requestPostFetcherChunkFilterer
 }
 
-<<<<<<< HEAD
-=======
 func (s *store) SetPostFetcherChunkMetricsFilterer(requestPostFetcherChunkMetricsFilterer RequestPostFetcherChunkFilterer) {
 	s.requestPostFetcherChunkMetricsFilterer = requestPostFetcherChunkMetricsFilterer
 }
 
->>>>>>> ebb7958b
 // lazyChunks is an internal function used to resolve a set of lazy chunks from the store without actually loading them. It's used internally by `LazyQuery` and `GetSeries`
 func (s *store) lazyChunks(ctx context.Context, matchers []*labels.Matcher, from, through model.Time) ([]*LazyChunk, error) {
 	userID, err := tenant.TenantID(ctx)
@@ -811,13 +524,8 @@
 	}
 
 	var postFetcherChunkFilterer PostFetcherChunkFilterer
-<<<<<<< HEAD
-	if s.requestPostFetcherChunkFilterer != nil {
-		postFetcherChunkFilterer = s.requestPostFetcherChunkFilterer.ForSampleRequest(req.SampleQueryRequest)
-=======
 	if s.requestPostFetcherChunkMetricsFilterer != nil {
 		postFetcherChunkFilterer = s.requestPostFetcherChunkMetricsFilterer.ForSampleRequest(req.SampleQueryRequest)
->>>>>>> ebb7958b
 	}
 
 	return newSampleBatchIterator(ctx, s.schemaCfg, s.chunkMetrics, lazyChunks, s.cfg.MaxChunkBatchSize, matchers, extractor, req.Start, req.End, chunkFilterer, postFetcherChunkFilterer)
