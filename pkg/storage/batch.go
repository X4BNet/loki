--- conflicted
+++ resolved
@@ -758,12 +758,9 @@
 			}
 			if postFetcherChunkFilterer != nil && len(chunkKeys) > 0 {
 				for i, chk := range chks {
-<<<<<<< HEAD
-=======
 					if chk.UserID == "-1" {
 						continue
 					}
->>>>>>> ebb7958b
 					key := chunkKeys[i]
 					index[key].Chunk = chk
 				}
