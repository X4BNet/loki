--- conflicted
+++ resolved
@@ -118,7 +118,7 @@
 	cfg.SSEConfig.RegisterFlagsWithPrefix(prefix+"s3.sse.", f)
 
 	f.DurationVar(&cfg.HTTPConfig.IdleConnTimeout, prefix+"s3.http.idle-conn-timeout", 90*time.Second, "The maximum amount of time an idle connection will be held open.")
-	f.DurationVar(&cfg.HTTPConfig.Timeout, prefix+"s3.http.timeout", 0, "Timeout specifies a time limit for requests made by s3 Client.")
+	f.DurationVar(&cfg.HTTPConfig.Timeout, prefix+"s3.http.timeout", 2*time.Minute, "Timeout specifies a time limit for requests made by s3 Client.")
 	f.DurationVar(&cfg.HTTPConfig.ResponseHeaderTimeout, prefix+"s3.http.response-header-timeout", 0, "If non-zero, specifies the amount of time to wait for a server's response headers after fully writing the request.")
 	f.BoolVar(&cfg.HTTPConfig.InsecureSkipVerify, prefix+"s3.http.insecure-skip-verify", false, "Set to true to skip verifying the certificate chain and hostname.")
 	f.StringVar(&cfg.HTTPConfig.CAFile, prefix+"s3.http.ca-file", "", "Path to the trusted CA file that signed the SSL certificate of the S3 endpoint.")
@@ -293,11 +293,8 @@
 	}
 	httpClient := &http.Client{
 		Transport: transport,
-<<<<<<< HEAD
-		Timeout:   2 * time.Minute,
-=======
-		Timeout:   cfg.HTTPConfig.Timeout,
->>>>>>> c4d2966f
+		//Timeout:   2 * time.Minute,
+		Timeout: cfg.HTTPConfig.Timeout,
 	}
 
 	if hedging {
