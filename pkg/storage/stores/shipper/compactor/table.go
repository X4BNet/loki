package compactor

import (
	"context"
	"fmt"
	"io"
	"os"
	"path/filepath"
	"strings"
	"sync"
	"time"

	"github.com/go-kit/log"
	"github.com/go-kit/log/level"
	"github.com/grafana/dskit/concurrency"
	"github.com/pkg/errors"
	"github.com/prometheus/common/model"
	"go.etcd.io/bbolt"

	"github.com/grafana/loki/pkg/storage/chunk/local"
	chunk_util "github.com/grafana/loki/pkg/storage/chunk/util"
	"github.com/grafana/loki/pkg/storage/stores/shipper/compactor/retention"
	"github.com/grafana/loki/pkg/storage/stores/shipper/storage"
	shipper_util "github.com/grafana/loki/pkg/storage/stores/shipper/util"
	util_log "github.com/grafana/loki/pkg/util/log"
)

////////////////////////////////////////////////////////////////////////////////////////////////////////////////////////////////////
//                    Below we show various formats that we have for structuring index in the object store.                       //
//                                                                                                                                //
//                    FORMAT1                         FORMAT2                                      FORMAT3                        //
//                                                                                                                                //
//               table1                        table1                                 table1                                      //
//                |                             |                                      |                                          //
//                 ----> db1.gz                  ----> db1.gz                           ----> user1                               //
//                         |                             |                             |        |                                 //
//                         ----> index                    ----> user1                  |         ----> db1.gz                     //
//                                                        ----> user2                  |                 |                        //
//                                                                                     |                  ----> index             //
//                                                                                      ----> user2                               //
//                                                                                              |                                 //
//                                                                                               ----> db1.gz                     //
//                                                                                                       |                        //
//                                                                                                        ----> index             //
//                                                                                                                                //
// FORMAT1 - `table1` has 1 db named db1.gz and 1 boltdb bucket named `index` which contains index for all the users.             //
//           It is in use when the flag to build per user index is not enabled.                                                   //
//           Ingesters write the index in Format1 which then compactor compacts down in same format.                              //
//                                                                                                                                //
// FORMAT2 - `table1` has 1 db named db1.gz and 1 boltdb bucket each for `user1` and `user2` containing                       //
//           index just for those users.                                                                                          //
//           It is an intermediate format built by ingesters when the flag to build per user index is enabled.                    //
//                                                                                                                                //
// FORMAT3 - `table1` has 1 folder each for `user1` and `user2` containing index files having index just for those users.         //
//            Compactor builds index in this format from Format2.                                                                 //
//                                                                                                                                //
//                THING TO NOTE HERE IS COMPACTOR BUILDS INDEX IN FORMAT1 FROM FORMAT1 AND FORMAT3 FROM FORMAT2.                  //
////////////////////////////////////////////////////////////////////////////////////////////////////////////////////////////////////

const (
	uploaderName               = "compactor"
	uploadIndexSetsConcurrency = 10

	readDBsConcurrency = 50
	batchSize          = 1000

	// we want to recreate compactedDB when the chances of it changing due to compaction or deletion of data are low.
	// this is to avoid recreation of the DB too often which would be too costly in a large cluster.
	recreateCompactedDBOlderThan = 12 * time.Hour
	dropFreePagesTxMaxSize       = 100 * 1024 * 1024 // 100MB
	recreatedCompactedDBSuffix   = ".r.gz"
)

type indexEntry struct {
	k, v []byte
}

type tableExpirationChecker interface {
	IntervalMayHaveExpiredChunks(interval model.Interval, userID string) bool
}

type table struct {
	name               string
	workingDirectory   string
	indexStorageClient storage.Client
	tableMarker        retention.TableMarker
	expirationChecker  tableExpirationChecker

	baseUserIndexSet, baseCommonIndexSet storage.IndexSet

	indexSets             map[string]*indexSet
	indexSetsMtx          sync.RWMutex
	usersWithPerUserIndex []string
	uploadCompactedDB     bool
	compactedDB           *bbolt.DB
	logger                log.Logger

	ctx context.Context
}

func newTable(ctx context.Context, workingDirectory string, indexStorageClient storage.Client,
	tableMarker retention.TableMarker, expirationChecker tableExpirationChecker) (*table, error) {
	err := chunk_util.EnsureDirectory(workingDirectory)
	if err != nil {
		return nil, err
	}

	table := table{
		ctx:                ctx,
		name:               filepath.Base(workingDirectory),
		workingDirectory:   workingDirectory,
		indexStorageClient: indexStorageClient,
		tableMarker:        tableMarker,
		expirationChecker:  expirationChecker,
		indexSets:          map[string]*indexSet{},
		baseUserIndexSet:   storage.NewIndexSet(indexStorageClient, true),
		baseCommonIndexSet: storage.NewIndexSet(indexStorageClient, false),
	}
	table.logger = log.With(util_log.Logger, "table-name", table.name)

	return &table, nil
}

func (t *table) compact(applyRetention bool) error {
	indexFiles, usersWithPerUserIndex, err := t.indexStorageClient.ListFiles(t.ctx, t.name)
	if err != nil {
		return err
	}

	if len(indexFiles) == 0 && len(usersWithPerUserIndex) == 0 {
		level.Info(t.logger).Log("msg", "no common index files and user index found")
		return nil
	}

	t.usersWithPerUserIndex = usersWithPerUserIndex

	level.Info(t.logger).Log("msg", "listed files", "count", len(indexFiles))

	defer func() {
		for _, is := range t.indexSets {
			is.cleanup()
		}

		if t.compactedDB != nil {
			if err := t.compactedDB.Close(); err != nil {
				level.Error(t.logger).Log("msg", "error closing compacted DB", "err", err)
			}
		}

		if err := os.RemoveAll(t.workingDirectory); err != nil {
			level.Error(t.logger).Log("msg", fmt.Sprintf("failed to remove working directory %s", t.workingDirectory), "err", err)
		}
	}()

	dbsCompacted := false

	if len(indexFiles) > 1 || (len(indexFiles) == 1 && !strings.HasPrefix(indexFiles[0].Name, uploaderName)) {
		// if we have more than 1 index file or the only file we have is not from the compactor then, we need to compact them.
		dbsCompacted = true
		if err := t.compactFiles(indexFiles); err != nil {
			return err
		}
	} else if len(indexFiles) == 1 && (applyRetention || mustRecreateCompactedDB(indexFiles)) {
		// we have just 1 common index file which is already compacted.
		// initialize common compacted db if we need to apply retention, or we need to recreate it
		downloadAt := filepath.Join(t.workingDirectory, indexFiles[0].Name)
		err = shipper_util.DownloadFileFromStorage(downloadAt, shipper_util.IsCompressedFile(indexFiles[0].Name),
			false, shipper_util.LoggerWithFilename(t.logger, indexFiles[0].Name),
			func() (io.ReadCloser, error) {
				return t.baseCommonIndexSet.GetFile(t.ctx, t.name, "", indexFiles[0].Name)
			})
		if err != nil {
			return err
		}

		t.compactedDB, err = openBoltdbFileWithNoSync(downloadAt)
		if err != nil {
			return err
		}
	}

	// initialize common index set if we have initialized compacted db.
	if t.compactedDB != nil {
		// remove the source files if we did a compaction which gets reflected in dbsCompacted
		t.indexSets[""], err = newCommonIndex(t.ctx, t.name, t.workingDirectory, t.compactedDB, t.uploadCompactedDB,
			indexFiles, dbsCompacted, t.baseCommonIndexSet, t.logger)
		if err != nil {
			return err
		}
	}

	if applyRetention {
		err := t.applyRetention()
		if err != nil {
			return err
		}
	}

	return t.done()
}

// done takes care of final operations which includes:
// - initializing user index sets which requires recreation of files
// - call indexSet.done() on all the index sets.
func (t *table) done() error {
	for _, userID := range t.usersWithPerUserIndex {
		if _, ok := t.indexSets[userID]; ok {
			continue
		}

		indexFiles, err := t.baseUserIndexSet.ListFiles(t.ctx, t.name, userID)
		if err != nil {
			return err
		}

		// initialize the user index sets for:
		// - compaction if we have more than 1 index file, taken care of by index set initialization
		// - recreation if mustRecreateCompactedDB says so, taken care of by indexSet.done call below
		if len(indexFiles) > 1 || mustRecreateCompactedDB(indexFiles) {
			t.indexSets[userID], err = t.getOrCreateUserIndex(userID)
			if err != nil {
				return err
			}
		}
	}

<<<<<<< HEAD
	userIDs := make([]string, 0, len(t.indexSets))
	for userID := range t.indexSets {
=======
	for userID, is := range t.indexSets {
>>>>>>> 85fccf75
		// indexSet.done() uploads the compacted db and cleans up the source index files.
		// For user index sets, the files from common index sets are also a source of index.
		// if we cleanup common index sets first, and we fail to upload newly compacted dbs in user index sets, then we will lose data.
		// To avoid any data loss, we should call done() on common index sets at the end.
		if userID == "" {
			continue
		}

<<<<<<< HEAD
		userIDs = append(userIDs, userID)
	}

	err := concurrency.ForEachJob(t.ctx, len(userIDs), uploadIndexSetsConcurrency, func(ctx context.Context, idx int) error {
		return t.indexSets[userIDs[idx]].done()
	})
	if err != nil {
		return err
=======
		if err := is.done(); err != nil {
			return err
		}
>>>>>>> 85fccf75
	}

	if commonIndexSet, ok := t.indexSets[""]; ok {
		if err := commonIndexSet.done(); err != nil {
			return err
		}
	}

	return nil
}

// applyRetention applies retention on the index sets
func (t *table) applyRetention() error {
	tableInterval := retention.ExtractIntervalFromTableName(t.name)
	// call runRetention on the already initialized index sets which may have expired chunks
	for userID, is := range t.indexSets {
		if !t.expirationChecker.IntervalMayHaveExpiredChunks(tableInterval, userID) {
			continue
		}
		err := is.runRetention(t.tableMarker)
		if err != nil {
			return err
		}
	}

	// find and call runRetention on the uninitialized index sets which may have expired chunks
	for _, userID := range t.usersWithPerUserIndex {
		if _, ok := t.indexSets[userID]; ok {
			continue
		}
		if !t.expirationChecker.IntervalMayHaveExpiredChunks(tableInterval, userID) {
			continue
		}

		var err error
		t.indexSets[userID], err = t.getOrCreateUserIndex(userID)
		if err != nil {
			return err
		}
		err = t.indexSets[userID].runRetention(t.tableMarker)
		if err != nil {
			return err
		}
	}

	return nil
}

// compactFiles compacts the given files into a single file.
func (t *table) compactFiles(files []storage.IndexFile) error {
	var err error
	level.Info(t.logger).Log("msg", "starting compaction of dbs")

	compactedDBName := filepath.Join(t.workingDirectory, fmt.Sprint(time.Now().Unix()))
	// if we find a previously compacted file, use it as a seed file to copy other index into it
	seedSourceFileIdx := compactedFileIdx(files)

	if seedSourceFileIdx != -1 {
		t.uploadCompactedDB = true
		compactedDBName = filepath.Join(t.workingDirectory, files[seedSourceFileIdx].Name)

		level.Info(t.logger).Log("msg", fmt.Sprintf("using %s as seed file", files[seedSourceFileIdx].Name))
		err = shipper_util.DownloadFileFromStorage(compactedDBName, shipper_util.IsCompressedFile(files[seedSourceFileIdx].Name),
			false, shipper_util.LoggerWithFilename(t.logger, files[seedSourceFileIdx].Name), func() (io.ReadCloser, error) {
				return t.baseCommonIndexSet.GetFile(t.ctx, t.name, "", files[seedSourceFileIdx].Name)
			})
		if err != nil {
			return err
		}
	}

	t.compactedDB, err = openBoltdbFileWithNoSync(compactedDBName)
	if err != nil {
		return err
	}

	// go through each file and build index in FORMAT1 from FORMAT1 files and FORMAT3 from FORMAT2 files
	return concurrency.ForEachJob(t.ctx, len(files), readDBsConcurrency, func(ctx context.Context, idx int) error {
		workNum := idx
		// skip seed file
		if workNum == seedSourceFileIdx {
			return nil
		}
		fileName := files[idx].Name
		downloadAt := filepath.Join(t.workingDirectory, fileName)

		err = shipper_util.DownloadFileFromStorage(downloadAt, shipper_util.IsCompressedFile(fileName),
			false, shipper_util.LoggerWithFilename(t.logger, fileName), func() (io.ReadCloser, error) {
				return t.baseCommonIndexSet.GetFile(t.ctx, t.name, "", fileName)
			})
		if err != nil {
			return err
		}

		return readFile(t.logger, downloadAt, t.writeBatch)
	})
}

// writeBatch writes a batch to compactedDB
func (t *table) writeBatch(bucketName string, batch []indexEntry) error {
	if bucketName == shipper_util.GetUnsafeString(local.IndexBucketName) {
		return t.writeCommonIndex(batch)
	}
	return t.writeUserIndex(bucketName, batch)
}

// writeCommonIndex writes a batch to compactedDB which is for FORMAT1 index
func (t *table) writeCommonIndex(batch []indexEntry) error {
	t.uploadCompactedDB = true
	return t.compactedDB.Batch(func(tx *bbolt.Tx) error {
		b, err := tx.CreateBucketIfNotExists(local.IndexBucketName)
		if err != nil {
			return err
		}

		for _, w := range batch {
			err = b.Put(w.k, w.v)
			if err != nil {
				return err
			}
		}

		return nil
	})
}

// writeUserIndex sends a batch to write to the user index set which is for FORMAT3 index
func (t *table) writeUserIndex(userID string, batch []indexEntry) error {
	ui, err := t.getOrCreateUserIndex(userID)
	if err != nil {
		return errors.Wrapf(err, "failed to get user index for user %s", userID)
	}

	return ui.writeBatch(userID, batch)
}

func (t *table) getOrCreateUserIndex(userID string) (*indexSet, error) {
	// if index set is already there, use it.
	t.indexSetsMtx.RLock()
	ui, ok := t.indexSets[userID]
	t.indexSetsMtx.RUnlock()

	if !ok {
		t.indexSetsMtx.Lock()
		// check if some other competing goroutine got the lock before us and created the table, use it if so.
		ui, ok = t.indexSets[userID]
		if !ok {
			// table not found, creating one.
			level.Info(t.logger).Log("msg", fmt.Sprintf("initializing indexSet for user %s", userID))

			var err error
			ui, err = newUserIndex(t.ctx, t.name, userID, t.baseUserIndexSet, filepath.Join(t.workingDirectory, userID), t.logger)
			if err != nil {
				return nil, err
			}
			t.indexSets[userID] = ui
		}
		t.indexSetsMtx.Unlock()
	}

	return ui, ui.isReady()
}

// openBoltdbFileWithNoSync opens a boltdb file and configures it to not sync the file to disk.
// Compaction process is idempotent and we do not retain the files so there is no need to sync them to disk.
func openBoltdbFileWithNoSync(path string) (*bbolt.DB, error) {
	boltdb, err := shipper_util.SafeOpenBoltdbFile(path)
	if err != nil {
		return nil, err
	}

	// no need to enforce write to disk, we'll upload and delete the file anyway.
	boltdb.NoSync = true

	return boltdb, nil
}

// compactedFileIdx returns index of previously compacted file(which starts with uploaderName).
// If it can't find a previously compacted file, it would return -1.
func compactedFileIdx(files []storage.IndexFile) int {
	for i, file := range files {
		if strings.HasPrefix(file.Name, uploaderName) {
			return i
		}
	}

	return -1
}

// readFile reads an index file and sends batch of index to writeBatch func.
func readFile(logger log.Logger, path string, writeBatch func(userID string, batch []indexEntry) error) error {
	level.Debug(logger).Log("msg", "reading file for compaction", "path", path)

	db, err := openBoltdbFileWithNoSync(path)
	if err != nil {
		return err
	}

	defer func() {
		if err := db.Close(); err != nil {
			level.Error(logger).Log("msg", "failed to close db", "path", path, "err", err)
		}

		if err = os.Remove(path); err != nil {
			level.Error(logger).Log("msg", "failed to remove file", "path", path, "err", err)
		}
	}()

	return db.View(func(tx *bbolt.Tx) error {
		return tx.ForEach(func(name []byte, b *bbolt.Bucket) error {
<<<<<<< HEAD
			batch = batch[:0]
=======
			batch := make([]indexEntry, 0, batchSize)
>>>>>>> 85fccf75
			bucketNameStr := string(name)
			err := b.ForEach(func(k, v []byte) error {
				ie := indexEntry{
					k: make([]byte, len(k)),
					v: make([]byte, len(v)),
				}

				// make a copy since k, v are only valid for the life of the transaction.
				// See: https://godoc.org/github.com/boltdb/bolt#Cursor.Seek
				copy(ie.k, k)
				copy(ie.v, v)

				batch = append(batch, ie)

				if len(batch) == cap(batch) {
					// batch is full, write the batch and create a new one.
					err := writeBatch(bucketNameStr, batch)
					if err != nil {
						return err
					}
					batch = batch[:0]
				}

				return nil
			})
			if err != nil {
				return err
			}

			// write the remaining batch which might have been left unwritten due to it not being full yet.
			return writeBatch(bucketNameStr, batch)
		})
	})
}

// uploadFile uploads the compacted db in compressed format.
func uploadFile(compactedDBPath string, putFileFunc func(file io.ReadSeeker) error, logger log.Logger) error {
	// compress the compactedDB.
	compressedDBPath := fmt.Sprintf("%s.gz", compactedDBPath)
	err := shipper_util.CompressFile(compactedDBPath, compressedDBPath, false)
	if err != nil {
		return err
	}

	// open the file for reading.
	compressedDB, err := os.Open(compressedDBPath)
	if err != nil {
		return err
	}

	defer func() {
		if err := compressedDB.Close(); err != nil {
			level.Error(logger).Log("msg", "failed to close file", "path", compactedDBPath, "err", err)
		}

		if err := os.Remove(compressedDBPath); err != nil {
			level.Error(logger).Log("msg", "failed to remove file", "path", compressedDBPath, "err", err)
		}
	}()

	err = putFileFunc(compressedDB)
	if err != nil {
		return err
	}

	return nil
}

// mustRecreateCompactedDB returns true if the compacted db should be recreated
func mustRecreateCompactedDB(sourceFiles []storage.IndexFile) bool {
	if len(sourceFiles) != 1 {
		// do not recreate if there are multiple source files
		return false
	} else if time.Since(sourceFiles[0].ModifiedAt) < recreateCompactedDBOlderThan {
		// do not recreate if the source file is younger than the threshold
		return false
	}

	// recreate the compacted db only if we have not recreated it before
	return !strings.HasSuffix(sourceFiles[0].Name, recreatedCompactedDBSuffix)
}<|MERGE_RESOLUTION|>--- conflicted
+++ resolved
@@ -224,12 +224,7 @@
 		}
 	}
 
-<<<<<<< HEAD
-	userIDs := make([]string, 0, len(t.indexSets))
-	for userID := range t.indexSets {
-=======
 	for userID, is := range t.indexSets {
->>>>>>> 85fccf75
 		// indexSet.done() uploads the compacted db and cleans up the source index files.
 		// For user index sets, the files from common index sets are also a source of index.
 		// if we cleanup common index sets first, and we fail to upload newly compacted dbs in user index sets, then we will lose data.
@@ -238,20 +233,9 @@
 			continue
 		}
 
-<<<<<<< HEAD
-		userIDs = append(userIDs, userID)
-	}
-
-	err := concurrency.ForEachJob(t.ctx, len(userIDs), uploadIndexSetsConcurrency, func(ctx context.Context, idx int) error {
-		return t.indexSets[userIDs[idx]].done()
-	})
-	if err != nil {
-		return err
-=======
 		if err := is.done(); err != nil {
 			return err
 		}
->>>>>>> 85fccf75
 	}
 
 	if commonIndexSet, ok := t.indexSets[""]; ok {
@@ -462,11 +446,7 @@
 
 	return db.View(func(tx *bbolt.Tx) error {
 		return tx.ForEach(func(name []byte, b *bbolt.Bucket) error {
-<<<<<<< HEAD
-			batch = batch[:0]
-=======
 			batch := make([]indexEntry, 0, batchSize)
->>>>>>> 85fccf75
 			bucketNameStr := string(name)
 			err := b.ForEach(func(k, v []byte) error {
 				ie := indexEntry{
