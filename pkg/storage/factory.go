package storage

import (
	"context"
	"flag"
	"fmt"
	"strings"
	"time"

	"github.com/go-kit/log/level"
	"github.com/pkg/errors"
	"github.com/prometheus/client_golang/prometheus"

	"github.com/grafana/loki/pkg/storage/chunk/cache"
	"github.com/grafana/loki/pkg/storage/chunk/client"
	"github.com/grafana/loki/pkg/storage/chunk/client/aws"
	"github.com/grafana/loki/pkg/storage/chunk/client/azure"
	"github.com/grafana/loki/pkg/storage/chunk/client/baidubce"
	"github.com/grafana/loki/pkg/storage/chunk/client/cassandra"
	"github.com/grafana/loki/pkg/storage/chunk/client/gcp"
	"github.com/grafana/loki/pkg/storage/chunk/client/grpc"
	"github.com/grafana/loki/pkg/storage/chunk/client/hedging"
	"github.com/grafana/loki/pkg/storage/chunk/client/local"
	"github.com/grafana/loki/pkg/storage/chunk/client/openstack"
	"github.com/grafana/loki/pkg/storage/chunk/client/testutils"
	"github.com/grafana/loki/pkg/storage/config"
	"github.com/grafana/loki/pkg/storage/stores/indexshipper"
	"github.com/grafana/loki/pkg/storage/stores/indexshipper/downloads"
	"github.com/grafana/loki/pkg/storage/stores/indexshipper/gatewayclient"
	"github.com/grafana/loki/pkg/storage/stores/series/index"
	"github.com/grafana/loki/pkg/storage/stores/shipper"
	util_log "github.com/grafana/loki/pkg/util/log"
)

var (
	// BoltDB Shipper is supposed to be run as a singleton.
	// This could also be done in NewBoltDBIndexClientWithShipper factory method but we are doing it here because that method is used
	// in tests for creating multiple instances of it at a time.
	boltDBIndexClientWithShipper index.Client
)

// ResetBoltDBIndexClientWithShipper allows to reset the singleton.
// MUST ONLY BE USED IN TESTS
func ResetBoltDBIndexClientWithShipper() {
	if boltDBIndexClientWithShipper == nil {
		return
	}
	boltDBIndexClientWithShipper.Stop()
	boltDBIndexClientWithShipper = nil
}

// StoreLimits helps get Limits specific to Queries for Stores
type StoreLimits interface {
	downloads.Limits
	CardinalityLimit(userID string) int
	MaxChunksPerQueryFromStore(userID string) int
	MaxQueryLength(userID string) time.Duration
}

// NamedStores helps configure additional object stores from a given storage provider
type NamedStores struct {
	AWS        map[string]aws.StorageConfig         `yaml:"aws"`
	Azure      map[string]azure.BlobStorageConfig   `yaml:"azure"`
	BOS        map[string]baidubce.BOSStorageConfig `yaml:"bos"`
	Filesystem map[string]local.FSConfig            `yaml:"filesystem"`
	GCS        map[string]gcp.GCSConfig             `yaml:"gcs"`
	Swift      map[string]openstack.SwiftConfig     `yaml:"swift"`

	// contains mapping from named store reference name to store type
	storeType map[string]string `yaml:"-"`
}

func (ns *NamedStores) populateStoreType() error {
	ns.storeType = make(map[string]string)

	checkForDuplicates := func(name string) error {
		switch name {
		case config.StorageTypeAWS, config.StorageTypeAWSDynamo, config.StorageTypeS3,
			config.StorageTypeGCP, config.StorageTypeGCPColumnKey, config.StorageTypeBigTable, config.StorageTypeBigTableHashed, config.StorageTypeGCS,
			config.StorageTypeAzure, config.StorageTypeBOS, config.StorageTypeSwift, config.StorageTypeCassandra,
			config.StorageTypeFileSystem, config.StorageTypeInMemory, config.StorageTypeGrpc:
			return fmt.Errorf("named store %q should not match with the name of a predefined storage type", name)
		}

		if st, ok := ns.storeType[name]; ok {
			return fmt.Errorf("named store %q is already defined under %s", name, st)
		}

		return nil
	}

	for name := range ns.AWS {
		if err := checkForDuplicates(name); err != nil {
			return err
		}
		ns.storeType[name] = config.StorageTypeAWS
	}

	for name := range ns.Azure {
		if err := checkForDuplicates(name); err != nil {
			return err
		}
		ns.storeType[name] = config.StorageTypeAzure
	}

	for name := range ns.BOS {
		if err := checkForDuplicates(name); err != nil {
			return err
		}
		ns.storeType[name] = config.StorageTypeBOS
	}

	for name := range ns.Filesystem {
		if err := checkForDuplicates(name); err != nil {
			return err
		}
		ns.storeType[name] = config.StorageTypeFileSystem
	}

	for name := range ns.GCS {
		if err := checkForDuplicates(name); err != nil {
			return err
		}
		ns.storeType[name] = config.StorageTypeGCS
	}

	for name := range ns.Swift {
		if err := checkForDuplicates(name); err != nil {
			return err
		}
		ns.storeType[name] = config.StorageTypeSwift
	}

	return nil
}

func (ns *NamedStores) validate() error {
	for name, awsCfg := range ns.AWS {
		if err := awsCfg.Validate(); err != nil {
			return errors.Wrap(err, fmt.Sprintf("invalid AWS Storage config with name %s", name))
		}
	}

	for name, azureCfg := range ns.Azure {
		if err := azureCfg.Validate(); err != nil {
			return errors.Wrap(err, fmt.Sprintf("invalid Azure Storage config with name %s", name))
		}
	}

	for name, swiftCfg := range ns.Swift {
		if err := swiftCfg.Validate(); err != nil {
			return errors.Wrap(err, fmt.Sprintf("invalid Swift Storage config with name %s", name))
		}
	}

	return ns.populateStoreType()
}

// Config chooses which storage client to use.
type Config struct {
<<<<<<< HEAD
	AWSStorageConfig        aws.StorageConfig         `yaml:"aws"`
	AzureStorageConfig      azure.BlobStorageConfig   `yaml:"azure"`
	BOSStorageConfig        baidubce.BOSStorageConfig `yaml:"bos"`
	GCPStorageConfig        gcp.Config                `yaml:"bigtable"`
	GCSConfig               gcp.GCSConfig             `yaml:"gcs"`
	CassandraStorageConfig  cassandra.Config          `yaml:"cassandra"`
	Cassandra2StorageConfig cassandra.Config          `yaml:"cassandra2"`
	BoltDBConfig            local.BoltDBConfig        `yaml:"boltdb"`
	FSConfig                local.FSConfig            `yaml:"filesystem"`
	Swift                   openstack.SwiftConfig     `yaml:"swift"`
	GrpcConfig              grpc.Config               `yaml:"grpc_store"`
	Hedging                 hedging.Config            `yaml:"hedging"`
=======
	AWSStorageConfig       aws.StorageConfig         `yaml:"aws"`
	AzureStorageConfig     azure.BlobStorageConfig   `yaml:"azure"`
	BOSStorageConfig       baidubce.BOSStorageConfig `yaml:"bos"`
	GCPStorageConfig       gcp.Config                `yaml:"bigtable" doc:"description=Configures storing indexes in Bigtable. Required fields only required when bigtable is defined in config."`
	GCSConfig              gcp.GCSConfig             `yaml:"gcs" doc:"description=Configures storing chunks in GCS. Required fields only required when gcs is defined in config."`
	CassandraStorageConfig cassandra.Config          `yaml:"cassandra" doc:"description=Configures storing chunks and/or the index in Cassandra."`
	BoltDBConfig           local.BoltDBConfig        `yaml:"boltdb" doc:"description=Configures storing index in BoltDB. Required fields only required when boltdb is present in the configuration."`
	FSConfig               local.FSConfig            `yaml:"filesystem" doc:"description=Configures storing the chunks on the local file system. Required fields only required when filesystem is present in the configuration."`
	Swift                  openstack.SwiftConfig     `yaml:"swift"`
	GrpcConfig             grpc.Config               `yaml:"grpc_store"`
	Hedging                hedging.Config            `yaml:"hedging"`
	NamedStores            NamedStores               `yaml:"named_stores"`
>>>>>>> 723f524e

	IndexCacheValidity time.Duration `yaml:"index_cache_validity"`

	IndexQueriesCacheConfig  cache.Config `yaml:"index_queries_cache_config"`
	DisableBroadIndexQueries bool         `yaml:"disable_broad_index_queries"`
	MaxParallelGetChunk      int          `yaml:"max_parallel_get_chunk"`

	MaxChunkBatchSize   int                 `yaml:"max_chunk_batch_size"`
	BoltDBShipperConfig shipper.Config      `yaml:"boltdb_shipper" doc:"description=Configures storing index in an Object Store (GCS/S3/Azure/Swift/Filesystem) in the form of boltdb files. Required fields only required when boltdb-shipper is defined in config."`
	TSDBShipperConfig   indexshipper.Config `yaml:"tsdb_shipper"`

	// Config for using AsyncStore when using async index stores like `boltdb-shipper`.
	// It is required for getting chunk ids of recently flushed chunks from the ingesters.
	EnableAsyncStore bool          `yaml:"-"`
	AsyncStoreConfig AsyncStoreCfg `yaml:"-"`
}

// RegisterFlags adds the flags required to configure this flag set.
func (cfg *Config) RegisterFlags(f *flag.FlagSet) {
	cfg.AWSStorageConfig.RegisterFlags(f)
	cfg.AzureStorageConfig.RegisterFlags(f)
	cfg.BOSStorageConfig.RegisterFlags(f)
	cfg.GCPStorageConfig.RegisterFlags(f)
	cfg.GCSConfig.RegisterFlags(f)
	cfg.CassandraStorageConfig.Name = "cassandra-"
	cfg.CassandraStorageConfig.RegisterFlags(f)
	cfg.Cassandra2StorageConfig.Name = "Cassandra2-"
	cfg.Cassandra2StorageConfig.RegisterFlags(f)
	cfg.BoltDBConfig.RegisterFlags(f)
	cfg.FSConfig.RegisterFlags(f)
	cfg.Swift.RegisterFlags(f)
	cfg.GrpcConfig.RegisterFlags(f)
	cfg.Hedging.RegisterFlagsWithPrefix("store.", f)

	cfg.IndexQueriesCacheConfig.RegisterFlagsWithPrefix("store.index-cache-read.", "Cache config for index entry reading.", f)
	f.DurationVar(&cfg.IndexCacheValidity, "store.index-cache-validity", 5*time.Minute, "Cache validity for active index entries. Should be no higher than -ingester.max-chunk-idle.")
	f.BoolVar(&cfg.DisableBroadIndexQueries, "store.disable-broad-index-queries", false, "Disable broad index queries which results in reduced cache usage and faster query performance at the expense of somewhat higher QPS on the index store.")
	f.IntVar(&cfg.MaxParallelGetChunk, "store.max-parallel-get-chunk", 150, "Maximum number of parallel chunk reads.")
	cfg.BoltDBShipperConfig.RegisterFlags(f)
	f.IntVar(&cfg.MaxChunkBatchSize, "store.max-chunk-batch-size", 50, "The maximum number of chunks to fetch per batch.")
	cfg.TSDBShipperConfig.RegisterFlagsWithPrefix("tsdb.", f)
}

// Validate config and returns error on failure
func (cfg *Config) Validate() error {
	if err := cfg.CassandraStorageConfig.Validate(); err != nil {
		return errors.Wrap(err, "invalid Cassandra Storage config")
	}
	if err := cfg.Cassandra2StorageConfig.Validate(); err != nil {
		return errors.Wrap(err, "invalid Cassandra2 Storage config")
	}
	if err := cfg.GCPStorageConfig.Validate(util_log.Logger); err != nil {
		return errors.Wrap(err, "invalid GCP Storage Storage config")
	}
	if err := cfg.Swift.Validate(); err != nil {
		return errors.Wrap(err, "invalid Swift Storage config")
	}
	if err := cfg.IndexQueriesCacheConfig.Validate(); err != nil {
		return errors.Wrap(err, "invalid Index Queries Cache config")
	}
	if err := cfg.AzureStorageConfig.Validate(); err != nil {
		return errors.Wrap(err, "invalid Azure Storage config")
	}
	if err := cfg.AWSStorageConfig.Validate(); err != nil {
		return errors.Wrap(err, "invalid AWS Storage config")
	}
	if err := cfg.BoltDBShipperConfig.Validate(); err != nil {
		return errors.Wrap(err, "invalid boltdb-shipper config")
	}
	if err := cfg.TSDBShipperConfig.Validate(); err != nil {
		return errors.Wrap(err, "invalid tsdb config")
	}

	return cfg.NamedStores.validate()
}

// NewIndexClient makes a new index client of the desired type.
func NewIndexClient(name string, cfg Config, schemaCfg config.SchemaConfig, limits StoreLimits, cm ClientMetrics, ownsTenantFn downloads.IndexGatewayOwnsTenant, registerer prometheus.Registerer) (index.Client, error) {
	switch name {
	case config.StorageTypeInMemory:
		store := testutils.NewMockStorage()
		return store, nil
	case config.StorageTypeAWS, config.StorageTypeAWSDynamo:
		if cfg.AWSStorageConfig.DynamoDB.URL == nil {
			return nil, fmt.Errorf("Must set -dynamodb.url in aws mode")
		}
		path := strings.TrimPrefix(cfg.AWSStorageConfig.DynamoDB.URL.Path, "/")
		if len(path) > 0 {
			level.Warn(util_log.Logger).Log("msg", "ignoring DynamoDB URL path", "path", path)
		}
		return aws.NewDynamoDBIndexClient(cfg.AWSStorageConfig.DynamoDBConfig, schemaCfg, registerer)
	case config.StorageTypeGCP:
		return gcp.NewStorageClientV1(context.Background(), cfg.GCPStorageConfig, schemaCfg)
	case config.StorageTypeGCPColumnKey, config.StorageTypeBigTable:
		return gcp.NewStorageClientColumnKey(context.Background(), cfg.GCPStorageConfig, schemaCfg)
	case config.StorageTypeBigTableHashed:
		cfg.GCPStorageConfig.DistributeKeys = true
		return gcp.NewStorageClientColumnKey(context.Background(), cfg.GCPStorageConfig, schemaCfg)
	case config.StorageTypeCassandra:
		return cassandra.NewStorageClient(cfg.CassandraStorageConfig, schemaCfg, registerer)
	case config.StorageTypeCassandra2:
		return cassandra.NewStorageClient(cfg.Cassandra2StorageConfig, schemaCfg, registerer)
	case config.StorageTypeBoltDB:
		return local.NewBoltDBIndexClient(cfg.BoltDBConfig)
	case config.StorageTypeGrpc:
		return grpc.NewStorageClient(cfg.GrpcConfig, schemaCfg)
	case config.BoltDBShipperType:
		if boltDBIndexClientWithShipper != nil {
			return boltDBIndexClientWithShipper, nil
		}

		if shouldUseIndexGatewayClient(cfg.BoltDBShipperConfig.Config) {
			gateway, err := gatewayclient.NewGatewayClient(cfg.BoltDBShipperConfig.IndexGatewayClientConfig, registerer, util_log.Logger)
			if err != nil {
				return nil, err
			}

			boltDBIndexClientWithShipper = gateway
			return gateway, nil
		}

		objectClient, err := NewObjectClient(cfg.BoltDBShipperConfig.SharedStoreType, cfg, cm)
		if err != nil {
			return nil, err
		}

		tableRanges := getIndexStoreTableRanges(config.BoltDBShipperType, schemaCfg.Configs)

		boltDBIndexClientWithShipper, err = shipper.NewShipper(cfg.BoltDBShipperConfig, objectClient, limits,
			ownsTenantFn, tableRanges, registerer)

		return boltDBIndexClientWithShipper, err
	default:
		return nil, fmt.Errorf("Unrecognized storage client %v, choose one of: %v, %v, %v, %v, %v, %v", name, config.StorageTypeAWS, config.StorageTypeCassandra, config.StorageTypeInMemory, config.StorageTypeGCP, config.StorageTypeBigTable, config.StorageTypeBigTableHashed)
	}
}

// NewChunkClient makes a new chunk.Client of the desired types.
func NewChunkClient(name string, cfg Config, schemaCfg config.SchemaConfig, clientMetrics ClientMetrics, registerer prometheus.Registerer) (client.Client, error) {
	var (
		storeType = name
	)

	// lookup storeType for named stores
	if nsType, ok := cfg.NamedStores.storeType[name]; ok {
		storeType = nsType
	}

	switch storeType {
	case config.StorageTypeInMemory:
		return testutils.NewMockStorage(), nil
	case config.StorageTypeAWS, config.StorageTypeS3:
		c, err := NewObjectClient(name, cfg, clientMetrics)
		if err != nil {
			return nil, err
		}
		return client.NewClientWithMaxParallel(c, nil, cfg.MaxParallelGetChunk, schemaCfg), nil
	case config.StorageTypeAWSDynamo:
		if cfg.AWSStorageConfig.DynamoDB.URL == nil {
			return nil, fmt.Errorf("Must set -dynamodb.url in aws mode")
		}
		path := strings.TrimPrefix(cfg.AWSStorageConfig.DynamoDB.URL.Path, "/")
		if len(path) > 0 {
			level.Warn(util_log.Logger).Log("msg", "ignoring DynamoDB URL path", "path", path)
		}
		return aws.NewDynamoDBChunkClient(cfg.AWSStorageConfig.DynamoDBConfig, schemaCfg, registerer)
	case config.StorageTypeAzure:
		c, err := NewObjectClient(name, cfg, clientMetrics)
		if err != nil {
			return nil, err
		}
		return client.NewClientWithMaxParallel(c, nil, cfg.MaxParallelGetChunk, schemaCfg), nil
	case config.StorageTypeBOS:
		c, err := NewObjectClient(name, cfg, clientMetrics)
		if err != nil {
			return nil, err
		}
		return client.NewClientWithMaxParallel(c, nil, cfg.MaxChunkBatchSize, schemaCfg), nil
	case config.StorageTypeGCP:
		return gcp.NewBigtableObjectClient(context.Background(), cfg.GCPStorageConfig, schemaCfg)
	case config.StorageTypeGCPColumnKey, config.StorageTypeBigTable, config.StorageTypeBigTableHashed:
		return gcp.NewBigtableObjectClient(context.Background(), cfg.GCPStorageConfig, schemaCfg)
	case config.StorageTypeGCS:
		c, err := NewObjectClient(name, cfg, clientMetrics)
		if err != nil {
			return nil, err
		}
		return client.NewClientWithMaxParallel(c, nil, cfg.MaxParallelGetChunk, schemaCfg), nil
	case config.StorageTypeSwift:
		c, err := NewObjectClient(name, cfg, clientMetrics)
		if err != nil {
			return nil, err
		}
		return client.NewClientWithMaxParallel(c, nil, cfg.MaxParallelGetChunk, schemaCfg), nil
	case config.StorageTypeCassandra:
		return cassandra.NewObjectClient(cfg.CassandraStorageConfig, schemaCfg, registerer, cfg.MaxParallelGetChunk)
	case config.StorageTypeCassandra2:
		return cassandra.NewObjectClient(cfg.Cassandra2StorageConfig, schemaCfg, registerer, cfg.MaxParallelGetChunk)
	case config.StorageTypeFileSystem:
		c, err := NewObjectClient(name, cfg, clientMetrics)
		if err != nil {
			return nil, err
		}
		return client.NewClientWithMaxParallel(c, client.FSEncoder, cfg.MaxParallelGetChunk, schemaCfg), nil
	case config.StorageTypeGrpc:
		return grpc.NewStorageClient(cfg.GrpcConfig, schemaCfg)
	default:
		return nil, fmt.Errorf("Unrecognized storage client %v, choose one of: %v, %v, %v, %v, %v, %v, %v, %v", name, config.StorageTypeAWS, config.StorageTypeAzure, config.StorageTypeCassandra, config.StorageTypeInMemory, config.StorageTypeGCP, config.StorageTypeBigTable, config.StorageTypeBigTableHashed, config.StorageTypeGrpc)
	}
}

// NewTableClient makes a new table client based on the configuration.
func NewTableClient(name string, cfg Config, cm ClientMetrics, registerer prometheus.Registerer) (index.TableClient, error) {
	switch name {
	case config.StorageTypeInMemory:
		return testutils.NewMockStorage(), nil
	case config.StorageTypeAWS, config.StorageTypeAWSDynamo:
		if cfg.AWSStorageConfig.DynamoDB.URL == nil {
			return nil, fmt.Errorf("Must set -dynamodb.url in aws mode")
		}
		path := strings.TrimPrefix(cfg.AWSStorageConfig.DynamoDB.URL.Path, "/")
		if len(path) > 0 {
			level.Warn(util_log.Logger).Log("msg", "ignoring DynamoDB URL path", "path", path)
		}
		return aws.NewDynamoDBTableClient(cfg.AWSStorageConfig.DynamoDBConfig, registerer)
	case config.StorageTypeGCP, config.StorageTypeGCPColumnKey, config.StorageTypeBigTable, config.StorageTypeBigTableHashed:
		return gcp.NewTableClient(context.Background(), cfg.GCPStorageConfig)
	case config.StorageTypeCassandra:
		return cassandra.NewTableClient(context.Background(), cfg.CassandraStorageConfig, registerer)
	case config.StorageTypeCassandra2:
		return cassandra.NewTableClient(context.Background(), cfg.Cassandra2StorageConfig, registerer)
	case config.StorageTypeBoltDB:
		return local.NewTableClient(cfg.BoltDBConfig.Directory)
	case config.StorageTypeGrpc:
		return grpc.NewTableClient(cfg.GrpcConfig)
	case config.BoltDBShipperType, config.TSDBType:
		objectClient, err := NewObjectClient(cfg.BoltDBShipperConfig.SharedStoreType, cfg, cm)
		if err != nil {
			return nil, err
		}
		sharedStoreKeyPrefix := cfg.BoltDBShipperConfig.SharedStoreKeyPrefix
		if name == config.TSDBType {
			sharedStoreKeyPrefix = cfg.TSDBShipperConfig.SharedStoreKeyPrefix
		}
		return indexshipper.NewTableClient(objectClient, sharedStoreKeyPrefix), nil
	default:
		return nil, fmt.Errorf("Unrecognized storage client %v, choose one of: %v, %v, %v, %v, %v, %v, %v", name, config.StorageTypeAWS, config.StorageTypeCassandra, config.StorageTypeInMemory, config.StorageTypeGCP, config.StorageTypeBigTable, config.StorageTypeBigTableHashed, config.StorageTypeGrpc)
	}
}

// // NewTableClient creates a TableClient for managing tables for index/chunk store.
// // ToDo: Add support in Cortex for registering custom table client like index client.
// func NewTableClient(name string, cfg Config) (chunk.TableClient, error) {
// 	if name == shipper.BoltDBShipperType {
// 		name = "boltdb"
// 		cfg.FSConfig = chunk_local.FSConfig{Directory: cfg.BoltDBShipperConfig.ActiveIndexDirectory}
// 	}
// 	return storage.NewTableClient(name, cfg.Config, prometheus.DefaultRegisterer)
// }

// NewBucketClient makes a new bucket client based on the configuration.
func NewBucketClient(storageConfig Config) (index.BucketClient, error) {
	if storageConfig.FSConfig.Directory != "" {
		return local.NewFSObjectClient(storageConfig.FSConfig)
	}

	return nil, nil
}

type ClientMetrics struct {
	AzureMetrics azure.BlobStorageMetrics
}

func NewClientMetrics() ClientMetrics {
	return ClientMetrics{
		AzureMetrics: azure.NewBlobStorageMetrics(),
	}
}

func (c *ClientMetrics) Unregister() {
	c.AzureMetrics.Unregister()
}

// NewObjectClient makes a new StorageClient of the desired types.
func NewObjectClient(name string, cfg Config, clientMetrics ClientMetrics) (client.ObjectClient, error) {
	var (
		namedStore string
		storeType  = name
	)

	// lookup storeType for named stores
	if nsType, ok := cfg.NamedStores.storeType[name]; ok {
		storeType = nsType
		namedStore = name
	}

	switch storeType {
	case config.StorageTypeAWS, config.StorageTypeS3:
		s3Cfg := cfg.AWSStorageConfig.S3Config
		if namedStore != "" {
			awsCfg, ok := cfg.NamedStores.AWS[namedStore]
			if !ok {
				return nil, fmt.Errorf("Unrecognized named aws storage config %s", name)
			}

			s3Cfg = awsCfg.S3Config
		}

		return aws.NewS3ObjectClient(s3Cfg, cfg.Hedging)
	case config.StorageTypeGCS:
		gcsCfg := cfg.GCSConfig
		if namedStore != "" {
			var ok bool
			gcsCfg, ok = cfg.NamedStores.GCS[namedStore]
			if !ok {
				return nil, fmt.Errorf("Unrecognized named gcs storage config %s", name)
			}
		}

		return gcp.NewGCSObjectClient(context.Background(), gcsCfg, cfg.Hedging)
	case config.StorageTypeAzure:
		azureCfg := cfg.AzureStorageConfig
		if namedStore != "" {
			var ok bool
			azureCfg, ok = cfg.NamedStores.Azure[namedStore]
			if !ok {
				return nil, fmt.Errorf("Unrecognized named azure storage config %s", name)
			}
		}

		return azure.NewBlobStorage(&azureCfg, clientMetrics.AzureMetrics, cfg.Hedging)
	case config.StorageTypeSwift:
		swiftCfg := cfg.Swift
		if namedStore != "" {
			var ok bool
			swiftCfg, ok = cfg.NamedStores.Swift[namedStore]
			if !ok {
				return nil, fmt.Errorf("Unrecognized named swift storage config %s", name)
			}
		}

		return openstack.NewSwiftObjectClient(swiftCfg, cfg.Hedging)
	case config.StorageTypeInMemory:
		return testutils.NewMockStorage(), nil
	case config.StorageTypeFileSystem:
		fsCfg := cfg.FSConfig
		if namedStore != "" {
			var ok bool
			fsCfg, ok = cfg.NamedStores.Filesystem[namedStore]
			if !ok {
				return nil, fmt.Errorf("Unrecognized named filesystem storage config %s", name)
			}
		}

		return local.NewFSObjectClient(fsCfg)
	case config.StorageTypeBOS:
		bosCfg := cfg.BOSStorageConfig
		if namedStore != "" {
			var ok bool
			bosCfg, ok = cfg.NamedStores.BOS[namedStore]
			if !ok {
				return nil, fmt.Errorf("Unrecognized named bos storage config %s", name)
			}
		}

		return baidubce.NewBOSObjectStorage(&bosCfg)
	default:
		return nil, fmt.Errorf("Unrecognized storage client %v, choose one of: %v, %v, %v, %v, %v", name, config.StorageTypeAWS, config.StorageTypeS3, config.StorageTypeGCS, config.StorageTypeAzure, config.StorageTypeFileSystem)
	}
}<|MERGE_RESOLUTION|>--- conflicted
+++ resolved
@@ -158,20 +158,6 @@
 
 // Config chooses which storage client to use.
 type Config struct {
-<<<<<<< HEAD
-	AWSStorageConfig        aws.StorageConfig         `yaml:"aws"`
-	AzureStorageConfig      azure.BlobStorageConfig   `yaml:"azure"`
-	BOSStorageConfig        baidubce.BOSStorageConfig `yaml:"bos"`
-	GCPStorageConfig        gcp.Config                `yaml:"bigtable"`
-	GCSConfig               gcp.GCSConfig             `yaml:"gcs"`
-	CassandraStorageConfig  cassandra.Config          `yaml:"cassandra"`
-	Cassandra2StorageConfig cassandra.Config          `yaml:"cassandra2"`
-	BoltDBConfig            local.BoltDBConfig        `yaml:"boltdb"`
-	FSConfig                local.FSConfig            `yaml:"filesystem"`
-	Swift                   openstack.SwiftConfig     `yaml:"swift"`
-	GrpcConfig              grpc.Config               `yaml:"grpc_store"`
-	Hedging                 hedging.Config            `yaml:"hedging"`
-=======
 	AWSStorageConfig       aws.StorageConfig         `yaml:"aws"`
 	AzureStorageConfig     azure.BlobStorageConfig   `yaml:"azure"`
 	BOSStorageConfig       baidubce.BOSStorageConfig `yaml:"bos"`
@@ -184,7 +170,6 @@
 	GrpcConfig             grpc.Config               `yaml:"grpc_store"`
 	Hedging                hedging.Config            `yaml:"hedging"`
 	NamedStores            NamedStores               `yaml:"named_stores"`
->>>>>>> 723f524e
 
 	IndexCacheValidity time.Duration `yaml:"index_cache_validity"`
 
@@ -209,10 +194,7 @@
 	cfg.BOSStorageConfig.RegisterFlags(f)
 	cfg.GCPStorageConfig.RegisterFlags(f)
 	cfg.GCSConfig.RegisterFlags(f)
-	cfg.CassandraStorageConfig.Name = "cassandra-"
 	cfg.CassandraStorageConfig.RegisterFlags(f)
-	cfg.Cassandra2StorageConfig.Name = "Cassandra2-"
-	cfg.Cassandra2StorageConfig.RegisterFlags(f)
 	cfg.BoltDBConfig.RegisterFlags(f)
 	cfg.FSConfig.RegisterFlags(f)
 	cfg.Swift.RegisterFlags(f)
@@ -232,9 +214,6 @@
 func (cfg *Config) Validate() error {
 	if err := cfg.CassandraStorageConfig.Validate(); err != nil {
 		return errors.Wrap(err, "invalid Cassandra Storage config")
-	}
-	if err := cfg.Cassandra2StorageConfig.Validate(); err != nil {
-		return errors.Wrap(err, "invalid Cassandra2 Storage config")
 	}
 	if err := cfg.GCPStorageConfig.Validate(util_log.Logger); err != nil {
 		return errors.Wrap(err, "invalid GCP Storage Storage config")
@@ -285,8 +264,6 @@
 		return gcp.NewStorageClientColumnKey(context.Background(), cfg.GCPStorageConfig, schemaCfg)
 	case config.StorageTypeCassandra:
 		return cassandra.NewStorageClient(cfg.CassandraStorageConfig, schemaCfg, registerer)
-	case config.StorageTypeCassandra2:
-		return cassandra.NewStorageClient(cfg.Cassandra2StorageConfig, schemaCfg, registerer)
 	case config.StorageTypeBoltDB:
 		return local.NewBoltDBIndexClient(cfg.BoltDBConfig)
 	case config.StorageTypeGrpc:
@@ -381,8 +358,6 @@
 		return client.NewClientWithMaxParallel(c, nil, cfg.MaxParallelGetChunk, schemaCfg), nil
 	case config.StorageTypeCassandra:
 		return cassandra.NewObjectClient(cfg.CassandraStorageConfig, schemaCfg, registerer, cfg.MaxParallelGetChunk)
-	case config.StorageTypeCassandra2:
-		return cassandra.NewObjectClient(cfg.Cassandra2StorageConfig, schemaCfg, registerer, cfg.MaxParallelGetChunk)
 	case config.StorageTypeFileSystem:
 		c, err := NewObjectClient(name, cfg, clientMetrics)
 		if err != nil {
@@ -414,8 +389,6 @@
 		return gcp.NewTableClient(context.Background(), cfg.GCPStorageConfig)
 	case config.StorageTypeCassandra:
 		return cassandra.NewTableClient(context.Background(), cfg.CassandraStorageConfig, registerer)
-	case config.StorageTypeCassandra2:
-		return cassandra.NewTableClient(context.Background(), cfg.Cassandra2StorageConfig, registerer)
 	case config.StorageTypeBoltDB:
 		return local.NewTableClient(cfg.BoltDBConfig.Directory)
 	case config.StorageTypeGrpc:
