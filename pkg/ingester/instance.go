package ingester

import (
	"context"
	"net/http"
	"os"
	"sync"
	"syscall"

	"github.com/go-kit/log/level"
	otlog "github.com/opentracing/opentracing-go/log"
	"github.com/pkg/errors"
	"github.com/prometheus/client_golang/prometheus"
	"github.com/prometheus/client_golang/prometheus/promauto"
	"github.com/prometheus/common/model"
	"github.com/prometheus/prometheus/model/labels"
	"github.com/prometheus/prometheus/tsdb/chunks"
	tsdb_record "github.com/prometheus/prometheus/tsdb/record"
	"github.com/weaveworks/common/httpgrpc"
	"go.uber.org/atomic"

	"github.com/grafana/loki/pkg/ingester/index"
	"github.com/grafana/loki/pkg/iter"
	"github.com/grafana/loki/pkg/logproto"
	"github.com/grafana/loki/pkg/logql"
	"github.com/grafana/loki/pkg/logql/syntax"
	"github.com/grafana/loki/pkg/logqlmodel/stats"
	"github.com/grafana/loki/pkg/querier/astmapper"
	"github.com/grafana/loki/pkg/runtime"
	"github.com/grafana/loki/pkg/storage/chunk"
	"github.com/grafana/loki/pkg/usagestats"
	"github.com/grafana/loki/pkg/util"
	"github.com/grafana/loki/pkg/util/deletion"
	util_log "github.com/grafana/loki/pkg/util/log"
<<<<<<< HEAD
=======
	"github.com/grafana/loki/pkg/util/math"
	"github.com/grafana/loki/pkg/util/spanlogger"
>>>>>>> a664fc9f
	"github.com/grafana/loki/pkg/validation"
)

const (
	queryBatchSize       = 128
	queryBatchSampleSize = 512
)

var (
	memoryStreams = promauto.NewGaugeVec(prometheus.GaugeOpts{
		Namespace: "loki",
		Name:      "ingester_memory_streams",
		Help:      "The total number of streams in memory per tenant.",
	}, []string{"tenant"})
	streamsCreatedTotal = promauto.NewCounterVec(prometheus.CounterOpts{
		Namespace: "loki",
		Name:      "ingester_streams_created_total",
		Help:      "The total number of streams created per tenant.",
	}, []string{"tenant"})
	streamsRemovedTotal = promauto.NewCounterVec(prometheus.CounterOpts{
		Namespace: "loki",
		Name:      "ingester_streams_removed_total",
		Help:      "The total number of streams removed per tenant.",
	}, []string{"tenant"})

	streamsCountStats = usagestats.NewInt("ingester_streams_count")
)

type instance struct {
	cfg *Config

	buf     []byte // buffer used to compute fps.
	streams *streamsMap

	index  *index.InvertedIndex
	mapper *fpMapper // using of mapper no longer needs mutex because reading from streams is lock-free

	instanceID string

	streamsCreatedTotal prometheus.Counter
	streamsRemovedTotal prometheus.Counter

	tailers   map[uint32]*tailer
	tailerMtx sync.RWMutex

	limiter *Limiter
	configs *runtime.TenantConfigs

	wal WAL

	// Denotes whether the ingester should flush on shutdown.
	// Currently only used by the WAL to signal when the disk is full.
	flushOnShutdownSwitch *OnceSwitch

	metrics *ingesterMetrics

	chunkFilter chunk.RequestChunkFilterer

	queryMtx sync.Mutex
	queries  map[uint32]*IngesterQuery
}

func newInstance(cfg *Config, instanceID string, limiter *Limiter, configs *runtime.TenantConfigs, wal WAL, metrics *ingesterMetrics, flushOnShutdownSwitch *OnceSwitch, chunkFilter chunk.RequestChunkFilterer) *instance {
	i := &instance{
		cfg:        cfg,
		streams:    newStreamsMap(),
		buf:        make([]byte, 0, 1024),
		index:      index.NewWithShards(uint32(cfg.IndexShards)),
		instanceID: instanceID,

		streamsCreatedTotal: streamsCreatedTotal.WithLabelValues(instanceID),
		streamsRemovedTotal: streamsRemovedTotal.WithLabelValues(instanceID),

		tailers: map[uint32]*tailer{},
		limiter: limiter,
		configs: configs,

		wal:                   wal,
		metrics:               metrics,
		flushOnShutdownSwitch: flushOnShutdownSwitch,

		chunkFilter: chunkFilter,
		queries:     map[uint32]*IngesterQuery{},
	}
	i.mapper = newFPMapper(i.getLabelsFromFingerprint)
	return i
}

// consumeChunk manually adds a chunk that was received during ingester chunk
// transfer.
func (i *instance) consumeChunk(ctx context.Context, ls labels.Labels, chunk *logproto.Chunk) error {
	fp := i.getHashForLabels(ls)

	s, _, _ := i.streams.LoadOrStoreNewByFP(fp,
		func() (*stream, error) {
			s := i.createStreamByFP(ls, fp)
			s.chunkMtx.Lock()
			return s, nil
		},
		func(s *stream) error {
			s.chunkMtx.Lock()
			return nil
		},
	)
	defer s.chunkMtx.Unlock()

	err := s.consumeChunk(ctx, chunk)
	if err == nil {
		memoryChunks.Inc()
	}

	return err
}

func (i *instance) Push(ctx context.Context, req *logproto.PushRequest) error {
	record := recordPool.GetRecord()
	record.UserID = i.instanceID
	defer recordPool.PutRecord(record)

	var appendErr error
	for _, reqStream := range req.Streams {

		s, _, err := i.streams.LoadOrStoreNew(reqStream.Labels,
			func() (*stream, error) {
				s, err := i.createStream(reqStream, record)
				// Lock before adding to maps
				if err == nil {
					s.chunkMtx.Lock()
				}
				return s, err
			},
			func(s *stream) error {
				s.chunkMtx.Lock()
				return nil
			},
		)
		if err != nil {
			appendErr = err
			continue
		}

		_, err = s.Push(ctx, reqStream.Entries, record, 0, false)
		if err != nil {
			appendErr = err
		}
		s.chunkMtx.Unlock()
	}

	if !record.IsEmpty() {
		if err := i.wal.Log(record); err != nil {
			if e, ok := err.(*os.PathError); ok && e.Err == syscall.ENOSPC {
				i.metrics.walDiskFullFailures.Inc()
				i.flushOnShutdownSwitch.TriggerAnd(func() {
					level.Error(util_log.Logger).Log(
						"msg",
						"Error writing to WAL, disk full, no further messages will be logged for this error",
					)
				})
			} else {
				return err
			}
		}
	}

	return appendErr
}

func (i *instance) createStream(pushReqStream logproto.Stream, record *WALRecord) (*stream, error) {
	// record is only nil when replaying WAL. We don't want to drop data when replaying a WAL after
	// reducing the stream limits, for instance.
	var err error
	if record != nil {
		err = i.limiter.AssertMaxStreamsPerUser(i.instanceID, i.streams.Len())
	}

	if err != nil {
		if i.configs.LogStreamCreation(i.instanceID) {
			level.Debug(util_log.Logger).Log(
				"msg", "failed to create stream, exceeded limit",
				"org_id", i.instanceID,
				"err", err,
				"stream", pushReqStream.Labels,
			)
		}

		validation.DiscardedSamples.WithLabelValues(validation.StreamLimit, i.instanceID).Add(float64(len(pushReqStream.Entries)))
		bytes := 0
		for _, e := range pushReqStream.Entries {
			bytes += len(e.Line)
		}
		validation.DiscardedBytes.WithLabelValues(validation.StreamLimit, i.instanceID).Add(float64(bytes))
		return nil, httpgrpc.Errorf(http.StatusTooManyRequests, validation.StreamLimitErrorMsg)
	}

	labels, err := syntax.ParseLabels(pushReqStream.Labels)
	if err != nil {
		if i.configs.LogStreamCreation(i.instanceID) {
			level.Debug(util_log.Logger).Log(
				"msg", "failed to create stream, failed to parse labels",
				"org_id", i.instanceID,
				"err", err,
				"stream", pushReqStream.Labels,
			)
		}
		return nil, httpgrpc.Errorf(http.StatusBadRequest, err.Error())
	}
	fp := i.getHashForLabels(labels)

	sortedLabels := i.index.Add(logproto.FromLabelsToLabelAdapters(labels), fp)
	s := newStream(i.cfg, i.limiter, i.instanceID, fp, sortedLabels, i.limiter.UnorderedWrites(i.instanceID), i.metrics)

	// record will be nil when replaying the wal (we don't want to rewrite wal entries as we replay them).
	if record != nil {
		record.Series = append(record.Series, tsdb_record.RefSeries{
			Ref:    chunks.HeadSeriesRef(fp),
			Labels: sortedLabels,
		})
	} else {
		// If the record is nil, this is a WAL recovery.
		i.metrics.recoveredStreamsTotal.Inc()
	}

	memoryStreams.WithLabelValues(i.instanceID).Inc()
	i.streamsCreatedTotal.Inc()
	i.addTailersToNewStream(s)
	streamsCountStats.Add(1)

	if i.configs.LogStreamCreation(i.instanceID) {
		level.Debug(util_log.Logger).Log(
			"msg", "successfully created stream",
			"org_id", i.instanceID,
			"stream", pushReqStream.Labels,
		)
	}

	return s, nil
}

func (i *instance) createStreamByFP(ls labels.Labels, fp model.Fingerprint) *stream {
	sortedLabels := i.index.Add(logproto.FromLabelsToLabelAdapters(ls), fp)
	s := newStream(i.cfg, i.limiter, i.instanceID, fp, sortedLabels, i.limiter.UnorderedWrites(i.instanceID), i.metrics)

	i.streamsCreatedTotal.Inc()
	memoryStreams.WithLabelValues(i.instanceID).Inc()
	i.addTailersToNewStream(s)

	return s
}

// getOrCreateStream returns the stream or creates it.
// It's safe to use this function if returned stream is not consistency sensitive to streamsMap(e.g. ingesterRecoverer),
// otherwise use streamsMap.LoadOrStoreNew with locking stream's chunkMtx inside.
func (i *instance) getOrCreateStream(pushReqStream logproto.Stream, record *WALRecord) (*stream, error) {
	s, _, err := i.streams.LoadOrStoreNew(pushReqStream.Labels, func() (*stream, error) {
		return i.createStream(pushReqStream, record)
	}, nil)

	return s, err
}

// removeStream removes a stream from the instance.
func (i *instance) removeStream(s *stream) {
	if i.streams.Delete(s) {
		i.index.Delete(s.labels, s.fp)
		i.streamsRemovedTotal.Inc()
		memoryStreams.WithLabelValues(i.instanceID).Dec()
		streamsCountStats.Add(-1)
	}
}

func (i *instance) getHashForLabels(ls labels.Labels) model.Fingerprint {
	var fp uint64
	fp, i.buf = ls.HashWithoutLabels(i.buf, []string(nil)...)
	return i.mapper.mapFP(model.Fingerprint(fp), ls)
}

// Return labels associated with given fingerprint. Used by fingerprint mapper.
func (i *instance) getLabelsFromFingerprint(fp model.Fingerprint) labels.Labels {
	s, ok := i.streams.LoadByFP(fp)
	if !ok {
		return nil
	}
	return s.labels
}

func (i *instance) Query(ctx context.Context, req logql.SelectLogParams) (iter.EntryIterator, error) {
	expr, err := req.LogSelector()
	if err != nil {
		return nil, err
	}

	pipeline, err := expr.Pipeline()
	if err != nil {
		return nil, err
	}

	pipeline, err = deletion.SetupPipeline(req, pipeline)
	if err != nil {
		return nil, err
	}

	stats := stats.FromContext(ctx)
	var iters []iter.EntryIterator

	shard, err := parseShardFromRequest(req.Shards)
	if err != nil {
		return nil, err
	}

	err = i.forMatchingStreams(
		ctx,
		expr.Matchers(),
		shard,
		func(stream *stream) error {
			iter, err := stream.Iterator(ctx, stats, req.Start, req.End, req.Direction, pipeline.ForStream(stream.labels))
			if err != nil {
				return err
			}
			iters = append(iters, iter)
			return nil
		},
	)
	if err != nil {
		return nil, err
	}

	return iter.NewSortEntryIterator(iters, req.Direction), nil
}

func (i *instance) QuerySample(ctx context.Context, req logql.SelectSampleParams) (iter.SampleIterator, error) {
	log, ctx := spanlogger.New(ctx, "instance.QuerySample")
	log.Span.LogFields(otlog.String("params", req.Selector))
	defer func() {
		log.Span.Finish()
	}()
	expr, err := req.Expr()
	if err != nil {
		return nil, err
	}
	log.Span.LogFields(otlog.String("expr", expr.String()))

	extractor, err := expr.Extractor()
	if err != nil {
		return nil, err
	}

	extractor, err = deletion.SetupExtractor(req, extractor)
	if err != nil {
		return nil, err
	}

	stats := stats.FromContext(ctx)
	var iters []iter.SampleIterator

	var shard *astmapper.ShardAnnotation
	shards, err := logql.ParseShards(req.Shards)
	if err != nil {
		return nil, err
	}
	if len(shards) > 1 {
		return nil, errors.New("only one shard per ingester query is supported")
	}
	if len(shards) == 1 {
		shard = &shards[0]
	}

	err = i.forMatchingStreams(
		ctx,
		expr.Selector().Matchers(),
		shard,
		func(stream *stream) error {
			iter, err := stream.SampleIterator(ctx, stats, req.Start, req.End, extractor.ForStream(stream.labels))
			if err != nil {
				return err
			}
			iters = append(iters, iter)
			return nil
		},
	)
	if err != nil {
		return nil, err
	}

	return iter.NewSortSampleIterator(iters), nil
}

// Label returns the label names or values depending on the given request
// Without label matchers the label names and values are retrieved from the index directly.
// If label matchers are given only the matching streams are fetched from the index.
// The label names or values are then retrieved from those matching streams.
func (i *instance) Label(ctx context.Context, req *logproto.LabelRequest, matchers ...*labels.Matcher) (*logproto.LabelResponse, error) {
	if len(matchers) == 0 {
		var labels []string
		if req.Values {
			values, err := i.index.LabelValues(req.Name, nil)
			if err != nil {
				return nil, err
			}
			labels = make([]string, len(values))
			for i := 0; i < len(values); i++ {
				labels[i] = values[i]
			}
			return &logproto.LabelResponse{
				Values: labels,
			}, nil
		}
		names, err := i.index.LabelNames(nil)
		if err != nil {
			return nil, err
		}
		labels = make([]string, len(names))
		for i := 0; i < len(names); i++ {
			labels[i] = names[i]
		}
		return &logproto.LabelResponse{
			Values: labels,
		}, nil
	}

	labels := make([]string, 0)
	err := i.forMatchingStreams(ctx, matchers, nil, func(s *stream) error {
		for _, label := range s.labels {
			if req.Values && label.Name == req.Name {
				labels = append(labels, label.Value)
				continue
			}
			if !req.Values {
				labels = append(labels, label.Name)
			}
		}
		return nil
	})
	if err != nil {
		return nil, err
	}

	return &logproto.LabelResponse{
		Values: labels,
	}, nil
}

func (i *instance) Series(ctx context.Context, req *logproto.SeriesRequest) (*logproto.SeriesResponse, error) {
	groups, err := logql.Match(req.GetGroups())
	if err != nil {
		return nil, err
	}
	shard, err := parseShardFromRequest(req.Shards)
	if err != nil {
		return nil, err
	}

	var series []logproto.SeriesIdentifier

	// If no matchers were supplied we include all streams.
	if len(groups) == 0 {
		series = make([]logproto.SeriesIdentifier, 0, i.streams.Len())
		err = i.forMatchingStreams(ctx, nil, shard, func(stream *stream) error {
			// consider the stream only if it overlaps the request time range
			if shouldConsiderStream(stream, req) {
				series = append(series, logproto.SeriesIdentifier{
					Labels: stream.labels.Map(),
				})
			}
			return nil
		})
		if err != nil {
			return nil, err
		}
	} else {
		dedupedSeries := make(map[uint64]logproto.SeriesIdentifier)
		for _, matchers := range groups {
			err = i.forMatchingStreams(ctx, matchers, shard, func(stream *stream) error {
				// consider the stream only if it overlaps the request time range
				if shouldConsiderStream(stream, req) {
					// exit early when this stream was added by an earlier group
					key := stream.labels.Hash()
					if _, found := dedupedSeries[key]; found {
						return nil
					}

					dedupedSeries[key] = logproto.SeriesIdentifier{
						Labels: stream.labels.Map(),
					}
				}
				return nil
			})
			if err != nil {
				return nil, err
			}
		}
		series = make([]logproto.SeriesIdentifier, 0, len(dedupedSeries))
		for _, v := range dedupedSeries {
			series = append(series, v)
		}
	}

	return &logproto.SeriesResponse{Series: series}, nil
}

func (i *instance) numStreams() int {
	return i.streams.Len()
}

// forAllStreams will execute a function for all streams in the instance.
// It uses a function in order to enable generic stream access without accidentally leaking streams under the mutex.
func (i *instance) forAllStreams(ctx context.Context, fn func(*stream) error) error {
	var chunkFilter chunk.Filterer
	if i.chunkFilter != nil {
		chunkFilter = i.chunkFilter.ForRequest(ctx)
	}

	err := i.streams.ForEach(func(s *stream) (bool, error) {
		if chunkFilter != nil && chunkFilter.ShouldFilter(s.labels) {
			return true, nil
		}
		err := fn(s)
		if err != nil {
			return false, err
		}
		return true, nil
	})
	if err != nil {
		return err
	}
	return nil
}

// forMatchingStreams will execute a function for each stream that satisfies a set of requirements (time range, matchers, etc).
// It uses a function in order to enable generic stream access without accidentally leaking streams under the mutex.
func (i *instance) forMatchingStreams(
	ctx context.Context,
	matchers []*labels.Matcher,
	shards *astmapper.ShardAnnotation,
	fn func(*stream) error,
) error {
	filters, matchers := util.SplitFiltersAndMatchers(matchers)
	ids, err := i.index.Lookup(matchers, shards)
	if err != nil {
		return err
	}
	var chunkFilter chunk.Filterer
	if i.chunkFilter != nil {
		chunkFilter = i.chunkFilter.ForRequest(ctx)
	}
outer:
	for _, streamID := range ids {
		stream, ok := i.streams.LoadByFP(streamID)
		if !ok {
			// If a stream is missing here, it has already been flushed
			// and is supposed to be picked up from storage by querier
			continue
		}
		for _, filter := range filters {
			if !filter.Matches(stream.labels.Get(filter.Name)) {
				continue outer
			}
		}
		if chunkFilter != nil && chunkFilter.ShouldFilter(stream.labels) {
			continue
		}
		err := fn(stream)
		if err != nil {
			return err
		}
	}
	return nil
}

func (i *instance) addNewTailer(ctx context.Context, t *tailer) error {
	if err := i.forMatchingStreams(ctx, t.matchers, nil, func(s *stream) error {
		s.addTailer(t)
		return nil
	}); err != nil {
		return err
	}
	i.tailerMtx.Lock()
	defer i.tailerMtx.Unlock()
	i.tailers[t.getID()] = t
	return nil
}

func (i *instance) addTailersToNewStream(stream *stream) {
	i.tailerMtx.RLock()
	defer i.tailerMtx.RUnlock()

	for _, t := range i.tailers {
		// we don't want to watch streams for closed tailers.
		// When a new tail request comes in we will clean references to closed tailers
		if t.isClosed() {
			continue
		}
		var chunkFilter chunk.Filterer
		if i.chunkFilter != nil {
			chunkFilter = i.chunkFilter.ForRequest(t.conn.Context())
		}

		if isMatching(stream.labels, t.matchers) {
			if chunkFilter != nil && chunkFilter.ShouldFilter(stream.labels) {
				continue
			}
			stream.addTailer(t)
		}
	}
}

func (i *instance) checkClosedTailers() {
	closedTailers := []uint32{}

	i.tailerMtx.RLock()
	for _, t := range i.tailers {
		if t.isClosed() {
			closedTailers = append(closedTailers, t.getID())
			continue
		}
	}
	i.tailerMtx.RUnlock()

	if len(closedTailers) != 0 {
		i.tailerMtx.Lock()
		defer i.tailerMtx.Unlock()
		for _, closedTailer := range closedTailers {
			delete(i.tailers, closedTailer)
		}
	}
}

func (i *instance) closeTailers() {
	i.tailerMtx.Lock()
	defer i.tailerMtx.Unlock()
	for _, t := range i.tailers {
		t.close()
	}
}

func (i *instance) openTailersCount() uint32 {
	i.checkClosedTailers()

	i.tailerMtx.RLock()
	defer i.tailerMtx.RUnlock()

	return uint32(len(i.tailers))
}

func parseShardFromRequest(reqShards []string) (*astmapper.ShardAnnotation, error) {
	var shard *astmapper.ShardAnnotation
	shards, err := logql.ParseShards(reqShards)
	if err != nil {
		return nil, err
	}
	if len(shards) > 1 {
		return nil, errors.New("only one shard per ingester query is supported")
	}
	if len(shards) == 1 {
		shard = &shards[0]
	}
	return shard, nil
}

func isDone(ctx context.Context) bool {
	select {
	case <-ctx.Done():
		return true
	default:
		return false
	}
}

<<<<<<< HEAD
=======
// QuerierQueryServer is the GRPC server stream we use to send batch of entries.
type QuerierQueryServer interface {
	Context() context.Context
	Send(res *logproto.QueryResponse) error
}

func sendBatches(ctx context.Context, i iter.EntryIterator, queryServer QuerierQueryServer, limit uint32) error {
	stats := stats.FromContext(ctx)
	if limit == 0 {
		// send all batches.
		for !isDone(ctx) {
			batch, size, err := iter.ReadBatch(i, queryBatchSize)
			if err != nil {
				return err
			}
			if len(batch.Streams) == 0 {
				return nil
			}
			stats.AddIngesterBatch(int64(size))
			batch.Stats = stats.Ingester()

			if err := queryServer.Send(batch); err != nil {
				return err
			}

			stats.Reset()

		}
		return nil
	}
	// send until the limit is reached.
	sent := uint32(0)
	for sent < limit && !isDone(queryServer.Context()) {
		batch, batchSize, err := iter.ReadBatch(i, math.MinUint32(queryBatchSize, limit-sent))
		if err != nil {
			return err
		}
		sent += batchSize

		if len(batch.Streams) == 0 {
			return nil
		}

		stats.AddIngesterBatch(int64(batchSize))
		batch.Stats = stats.Ingester()

		if err := queryServer.Send(batch); err != nil {
			return err
		}
		stats.Reset()
	}
	return nil
}

func sendSampleBatches(ctx context.Context, it iter.SampleIterator, queryServer logproto.Querier_QuerySampleServer) error {
	log, ctx := spanlogger.New(ctx, "instance.sendSampleBatches")
	log.Span.LogFields(otlog.Int("queryBatchSampleSize", queryBatchSampleSize))
	defer func() {
		log.Span.Finish()
	}()
	stats := stats.FromContext(ctx)
	for !isDone(ctx) {
		readSampleBatchLog, _ := spanlogger.New(ctx, "instance.ReadSampleBatch")
		batch, size, err := iter.ReadSampleBatch(it, queryBatchSampleSize)
		if err != nil {
			readSampleBatchLog.Span.LogFields(otlog.String("type", "err"))
			readSampleBatchLog.Span.LogFields(otlog.String("err", err.Error()))
			readSampleBatchLog.Span.Finish()
			return err
		}
		if len(batch.Series) == 0 {
			readSampleBatchLog.Span.LogFields(otlog.String("type", "batch.Series==0"))
			readSampleBatchLog.Span.Finish()
			return nil
		}
		readSampleBatchLog.Span.LogFields(otlog.String("type", "success"))
		tracingLabel := batch.Series[0].Labels
		readSampleBatchLog.Span.LogFields(otlog.String("tracingLabel", tracingLabel))
		if len(batch.Series[0].Samples) > 0 {
			tracingSample := batch.Series[0].Samples[0].String()
			readSampleBatchLog.Span.LogFields(otlog.String("tracingSample", tracingSample))
		}
		readSampleBatchLog.Span.Finish()
		stats.AddIngesterBatch(int64(size))
		batch.Stats = stats.Ingester()

		sendSpan, _ := spanlogger.New(ctx, "instance.queryServer.SendBatch")
		sendSpan.Span.LogFields(otlog.Int("batch.Series.size", len(batch.Series)))
		if err := queryServer.Send(batch); err != nil {
			sendSpan.Span.Finish()
			return err
		}
		sendSpan.Span.Finish()
		stats.Reset()

	}
	return nil
}

>>>>>>> a664fc9f
func shouldConsiderStream(stream *stream, req *logproto.SeriesRequest) bool {
	from, to := stream.Bounds()

	if req.End.UnixNano() > from.UnixNano() && req.Start.UnixNano() <= to.UnixNano() {
		return true
	}
	return false
}

// OnceSwitch is an optimized switch that can only ever be switched "on" in a concurrent environment.
type OnceSwitch struct {
	triggered atomic.Bool
}

func (o *OnceSwitch) Get() bool {
	return o.triggered.Load()
}

func (o *OnceSwitch) Trigger() {
	o.TriggerAnd(nil)
}

// TriggerAnd will ensure the switch is on and run the provided function if
// the switch was not already toggled on.
func (o *OnceSwitch) TriggerAnd(fn func()) {
	triggeredPrior := o.triggered.Swap(true)
	if !triggeredPrior && fn != nil {
		fn()
	}
}<|MERGE_RESOLUTION|>--- conflicted
+++ resolved
@@ -32,11 +32,7 @@
 	"github.com/grafana/loki/pkg/util"
 	"github.com/grafana/loki/pkg/util/deletion"
 	util_log "github.com/grafana/loki/pkg/util/log"
-<<<<<<< HEAD
-=======
-	"github.com/grafana/loki/pkg/util/math"
 	"github.com/grafana/loki/pkg/util/spanlogger"
->>>>>>> a664fc9f
 	"github.com/grafana/loki/pkg/validation"
 )
 
@@ -704,108 +700,6 @@
 	}
 }
 
-<<<<<<< HEAD
-=======
-// QuerierQueryServer is the GRPC server stream we use to send batch of entries.
-type QuerierQueryServer interface {
-	Context() context.Context
-	Send(res *logproto.QueryResponse) error
-}
-
-func sendBatches(ctx context.Context, i iter.EntryIterator, queryServer QuerierQueryServer, limit uint32) error {
-	stats := stats.FromContext(ctx)
-	if limit == 0 {
-		// send all batches.
-		for !isDone(ctx) {
-			batch, size, err := iter.ReadBatch(i, queryBatchSize)
-			if err != nil {
-				return err
-			}
-			if len(batch.Streams) == 0 {
-				return nil
-			}
-			stats.AddIngesterBatch(int64(size))
-			batch.Stats = stats.Ingester()
-
-			if err := queryServer.Send(batch); err != nil {
-				return err
-			}
-
-			stats.Reset()
-
-		}
-		return nil
-	}
-	// send until the limit is reached.
-	sent := uint32(0)
-	for sent < limit && !isDone(queryServer.Context()) {
-		batch, batchSize, err := iter.ReadBatch(i, math.MinUint32(queryBatchSize, limit-sent))
-		if err != nil {
-			return err
-		}
-		sent += batchSize
-
-		if len(batch.Streams) == 0 {
-			return nil
-		}
-
-		stats.AddIngesterBatch(int64(batchSize))
-		batch.Stats = stats.Ingester()
-
-		if err := queryServer.Send(batch); err != nil {
-			return err
-		}
-		stats.Reset()
-	}
-	return nil
-}
-
-func sendSampleBatches(ctx context.Context, it iter.SampleIterator, queryServer logproto.Querier_QuerySampleServer) error {
-	log, ctx := spanlogger.New(ctx, "instance.sendSampleBatches")
-	log.Span.LogFields(otlog.Int("queryBatchSampleSize", queryBatchSampleSize))
-	defer func() {
-		log.Span.Finish()
-	}()
-	stats := stats.FromContext(ctx)
-	for !isDone(ctx) {
-		readSampleBatchLog, _ := spanlogger.New(ctx, "instance.ReadSampleBatch")
-		batch, size, err := iter.ReadSampleBatch(it, queryBatchSampleSize)
-		if err != nil {
-			readSampleBatchLog.Span.LogFields(otlog.String("type", "err"))
-			readSampleBatchLog.Span.LogFields(otlog.String("err", err.Error()))
-			readSampleBatchLog.Span.Finish()
-			return err
-		}
-		if len(batch.Series) == 0 {
-			readSampleBatchLog.Span.LogFields(otlog.String("type", "batch.Series==0"))
-			readSampleBatchLog.Span.Finish()
-			return nil
-		}
-		readSampleBatchLog.Span.LogFields(otlog.String("type", "success"))
-		tracingLabel := batch.Series[0].Labels
-		readSampleBatchLog.Span.LogFields(otlog.String("tracingLabel", tracingLabel))
-		if len(batch.Series[0].Samples) > 0 {
-			tracingSample := batch.Series[0].Samples[0].String()
-			readSampleBatchLog.Span.LogFields(otlog.String("tracingSample", tracingSample))
-		}
-		readSampleBatchLog.Span.Finish()
-		stats.AddIngesterBatch(int64(size))
-		batch.Stats = stats.Ingester()
-
-		sendSpan, _ := spanlogger.New(ctx, "instance.queryServer.SendBatch")
-		sendSpan.Span.LogFields(otlog.Int("batch.Series.size", len(batch.Series)))
-		if err := queryServer.Send(batch); err != nil {
-			sendSpan.Span.Finish()
-			return err
-		}
-		sendSpan.Span.Finish()
-		stats.Reset()
-
-	}
-	return nil
-}
-
->>>>>>> a664fc9f
 func shouldConsiderStream(stream *stream, req *logproto.SeriesRequest) bool {
 	from, to := stream.Bounds()
 
