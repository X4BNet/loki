--- conflicted
+++ resolved
@@ -34,10 +34,7 @@
 	"github.com/grafana/loki/pkg/util"
 	"github.com/grafana/loki/pkg/util/deletion"
 	util_log "github.com/grafana/loki/pkg/util/log"
-<<<<<<< HEAD
-=======
 	"github.com/grafana/loki/pkg/util/math"
->>>>>>> ebb7958b
 	"github.com/grafana/loki/pkg/util/spanlogger"
 	"github.com/grafana/loki/pkg/validation"
 )
@@ -768,9 +765,6 @@
 	}
 }
 
-<<<<<<< HEAD
-func shouldConsiderStream(stream *stream, req *logproto.SeriesRequest) bool {
-=======
 // QuerierQueryServer is the GRPC server stream we use to send batch of entries.
 type QuerierQueryServer interface {
 	Context() context.Context
@@ -856,7 +850,6 @@
 }
 
 func shouldConsiderStream(stream *stream, reqFrom, reqThrough time.Time) bool {
->>>>>>> ebb7958b
 	from, to := stream.Bounds()
 
 	if reqThrough.UnixNano() > from.UnixNano() && reqFrom.UnixNano() <= to.UnixNano() {
