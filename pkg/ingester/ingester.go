--- conflicted
+++ resolved
@@ -713,20 +713,17 @@
 
 	defer errUtil.LogErrorWithContext(ctx, "closing iterator", it.Close)
 
-<<<<<<< HEAD
-=======
 	batchSize := i.cfg.QueryBatchSize
 	if batchSize == 0 {
 		batchSize = QueryBatchSize
 	}
->>>>>>> ebb7958b
+
 	// sendBatches uses -1 to specify no limit.
 	batchLimit := int32(req.Limit)
 	if batchLimit == 0 {
 		batchLimit = -1
 	}
 
-<<<<<<< HEAD
 	instance.queryMtx.Lock()
 	queryID := uint32(0)
 	for instance.queries[queryID] != nil {
@@ -737,10 +734,7 @@
 	instance.queries[queryID] = queryIngester
 	instance.queryMtx.Unlock()
 
-	return queryIngester.SendBatches(ctx, it, queryServer, batchLimit)
-=======
-	return sendBatches(ctx, it, queryServer, batchLimit, batchSize)
->>>>>>> ebb7958b
+	return queryIngester.SendBatches(ctx, it, queryServer, batchLimit, batchSize)
 }
 
 // QuerySample the ingesters for series from logs matching a set of matchers.
@@ -784,7 +778,11 @@
 	}
 
 	defer errUtil.LogErrorWithContext(ctx, "closing iterator", it.Close)
-<<<<<<< HEAD
+
+	batchSize := i.cfg.QueryBatchSampleSize
+	if batchSize == 0 {
+		batchSize = QueryBatchSampleSize
+	}
 
 	instance.queryMtx.Lock()
 	queryID := uint32(0)
@@ -796,14 +794,7 @@
 	instance.queries[queryID] = queryIngester
 	instance.queryMtx.Unlock()
 
-	return queryIngester.SendSampleBatches(ctx, it, queryServer)
-=======
-	batchSize := i.cfg.QueryBatchSampleSize
-	if batchSize == 0 {
-		batchSize = QueryBatchSampleSize
-	}
-	return sendSampleBatches(ctx, it, queryServer, batchSize)
->>>>>>> ebb7958b
+	return queryIngester.SendSampleBatches(ctx, it, queryServer, batchSize)
 }
 
 // asyncStoreMaxLookBack returns a max look back period only if active index type is one of async index stores like `boltdb-shipper` and `tsdb`.
