--- conflicted
+++ resolved
@@ -108,13 +108,10 @@
 
 	MaxDroppedStreams int `yaml:"max_dropped_streams"`
 
-<<<<<<< HEAD
 	QueryBatchSize       uint32 `yaml:"query_batch_size"`
 	QueryBatchSampleSize uint32 `yaml:"query_batch_sample_size"`
-=======
 	// Whether nor not to ingest all at once or not. Comes from distributor StreamShards Enabled
 	RateLimitWholeStream bool `yaml:"-"`
->>>>>>> 4e7e51ce
 }
 
 // RegisterFlags registers the flags.
