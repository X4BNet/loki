--- conflicted
+++ resolved
@@ -102,13 +102,10 @@
 }
 
 func (q *IngesterQuerier) SelectLogs(ctx context.Context, params logql.SelectLogParams) ([]iter.EntryIterator, error) {
-<<<<<<< HEAD
 	var ingesters []logproto.QuerierClient
-=======
 	log, ctx := spanlogger.New(ctx, "IngesterQuerier.SelectSample")
 	log.Span.LogFields(otlog.String("params", params.Selector))
 
->>>>>>> a664fc9f
 	resps, err := q.forAllIngesters(ctx, func(client logproto.QuerierClient) (interface{}, error) {
 		stats.FromContext(ctx).AddIngesterReached(1)
 		ingesters = append(ingesters, client)
@@ -126,15 +123,13 @@
 }
 
 func (q *IngesterQuerier) SelectSample(ctx context.Context, params logql.SelectSampleParams) ([]iter.SampleIterator, error) {
-<<<<<<< HEAD
 	var ingesters []logproto.QuerierClient
-=======
+
 	log, ctx := spanlogger.New(ctx, "IngesterQuerier.SelectSample")
 	log.Span.LogFields(otlog.String("params", params.Selector))
 	defer func() {
 		log.Span.Finish()
 	}()
->>>>>>> a664fc9f
 	resps, err := q.forAllIngesters(ctx, func(client logproto.QuerierClient) (interface{}, error) {
 		stats.FromContext(ctx).AddIngesterReached(1)
 		ingesters = append(ingesters, client)
