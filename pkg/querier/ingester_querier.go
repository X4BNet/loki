package querier

import (
	"context"
	"net/http"
	"strings"
	"sync"
	"time"

	"github.com/go-kit/log/level"
	"github.com/gogo/status"
	"github.com/grafana/dskit/ring"
	ring_client "github.com/grafana/dskit/ring/client"
	"github.com/grafana/dskit/services"
	otlog "github.com/opentracing/opentracing-go/log"
	"github.com/pkg/errors"
	"github.com/prometheus/common/model"
	"github.com/prometheus/prometheus/model/labels"
	"github.com/weaveworks/common/httpgrpc"
	"google.golang.org/grpc/codes"

	"github.com/grafana/loki/pkg/distributor/clientpool"
	"github.com/grafana/loki/pkg/ingester/client"
	"github.com/grafana/loki/pkg/iter"
	"github.com/grafana/loki/pkg/logproto"
	"github.com/grafana/loki/pkg/logql"
	"github.com/grafana/loki/pkg/logql/syntax"
	"github.com/grafana/loki/pkg/logqlmodel/stats"
	index_stats "github.com/grafana/loki/pkg/storage/stores/index/stats"
	util_log "github.com/grafana/loki/pkg/util/log"
	"github.com/grafana/loki/pkg/util/spanlogger"
)

type responseFromIngesters struct {
	addr     string
	response interface{}
}

// IngesterQuerier helps with querying the ingesters.
type IngesterQuerier struct {
	ring            ring.ReadRing
	pool            *ring_client.Pool
	extraQueryDelay time.Duration
}

func NewIngesterQuerier(clientCfg client.Config, ring ring.ReadRing, extraQueryDelay time.Duration) (*IngesterQuerier, error) {
	factory := func(addr string) (ring_client.PoolClient, error) {
		return client.New(clientCfg, addr)
	}

	return newIngesterQuerier(clientCfg, ring, extraQueryDelay, factory)
}

// newIngesterQuerier creates a new IngesterQuerier and allows to pass a custom ingester client factory
// used for testing purposes
func newIngesterQuerier(clientCfg client.Config, ring ring.ReadRing, extraQueryDelay time.Duration, clientFactory ring_client.PoolFactory) (*IngesterQuerier, error) {
	iq := IngesterQuerier{
		ring:            ring,
		pool:            clientpool.NewPool(clientCfg.PoolConfig, ring, clientFactory, util_log.Logger),
		extraQueryDelay: extraQueryDelay,
	}

	err := services.StartAndAwaitRunning(context.Background(), iq.pool)
	if err != nil {
		return nil, errors.Wrap(err, "querier pool")
	}

	return &iq, nil
}

// forAllIngesters runs f, in parallel, for all ingesters
// TODO taken from Cortex, see if we can refactor out an usable interface.
func (q *IngesterQuerier) forAllIngesters(ctx context.Context, f func(context.Context, logproto.QuerierClient) (interface{}, error)) ([]responseFromIngesters, error) {
	replicationSet, err := q.ring.GetReplicationSetForOperation(ring.Read)
	if err != nil {
		return nil, err
	}

	return q.forGivenIngesters(ctx, replicationSet, f)
}

// forGivenIngesters runs f, in parallel, for given ingesters
// TODO taken from Cortex, see if we can refactor out an usable interface.
func (q *IngesterQuerier) forGivenIngesters(ctx context.Context, replicationSet ring.ReplicationSet, f func(context.Context, logproto.QuerierClient) (interface{}, error)) ([]responseFromIngesters, error) {
	results, err := replicationSet.Do(ctx, q.extraQueryDelay, func(ctx context.Context, ingester *ring.InstanceDesc) (interface{}, error) {
		client, err := q.pool.GetClientFor(ingester.Addr)
		if err != nil {
			return nil, err
		}

		resp, err := f(ctx, client.(logproto.QuerierClient))
		if err != nil {
			return nil, err
		}

		return responseFromIngesters{ingester.Addr, resp}, nil
	})
	if err != nil {
		return nil, err
	}

	responses := make([]responseFromIngesters, 0, len(results))
	for _, result := range results {
		responses = append(responses, result.(responseFromIngesters))
	}

	return responses, err
}

func (q *IngesterQuerier) SelectLogs(ctx context.Context, params logql.SelectLogParams) ([]iter.EntryIterator, error) {
<<<<<<< HEAD
	log, ctx := spanlogger.New(ctx, "IngesterQuerier.SelectSample")
	log.Span.LogFields(otlog.String("params", params.Selector))

	resps, err := q.forAllIngesters(ctx, func(client logproto.QuerierClient) (interface{}, error) {
=======
	resps, err := q.forAllIngesters(ctx, func(_ context.Context, client logproto.QuerierClient) (interface{}, error) {
>>>>>>> d8eb8b2a
		stats.FromContext(ctx).AddIngesterReached(1)
		return client.Query(ctx, params.QueryRequest)
	})
	if err != nil {
		return nil, err
	}

	iterators := make([]iter.EntryIterator, len(resps))
	for i := range resps {
		iterators[i] = iter.NewQueryClientIterator(resps[i].response.(logproto.Querier_QueryClient), params.Direction)
	}
	return iterators, nil
}

func (q *IngesterQuerier) SelectSample(ctx context.Context, params logql.SelectSampleParams) ([]iter.SampleIterator, error) {
<<<<<<< HEAD
	log, ctx := spanlogger.New(ctx, "IngesterQuerier.SelectSample")
	log.Span.LogFields(otlog.String("params", params.Selector))
	defer func() {
		log.Span.Finish()
	}()
	resps, err := q.forAllIngesters(ctx, func(client logproto.QuerierClient) (interface{}, error) {
=======
	resps, err := q.forAllIngesters(ctx, func(_ context.Context, client logproto.QuerierClient) (interface{}, error) {
>>>>>>> d8eb8b2a
		stats.FromContext(ctx).AddIngesterReached(1)
		return client.QuerySample(ctx, params.SampleQueryRequest)
	})
	if err != nil {
		return nil, err
	}

	iterators := make([]iter.SampleIterator, len(resps))
	for i := range resps {
		iterators[i] = iter.NewSampleQueryClientIterator(resps[i].response.(logproto.Querier_QuerySampleClient))
	}
	return iterators, nil
}

func (q *IngesterQuerier) Label(ctx context.Context, req *logproto.LabelRequest) ([][]string, error) {
	resps, err := q.forAllIngesters(ctx, func(ctx context.Context, client logproto.QuerierClient) (interface{}, error) {
		return client.Label(ctx, req)
	})
	if err != nil {
		return nil, err
	}

	results := make([][]string, 0, len(resps))
	for _, resp := range resps {
		results = append(results, resp.response.(*logproto.LabelResponse).Values)
	}

	return results, nil
}

func (q *IngesterQuerier) Tail(ctx context.Context, req *logproto.TailRequest) (map[string]logproto.Querier_TailClient, error) {
	resps, err := q.forAllIngesters(ctx, func(_ context.Context, client logproto.QuerierClient) (interface{}, error) {
		return client.Tail(ctx, req)
	})
	if err != nil {
		return nil, err
	}

	tailClients := make(map[string]logproto.Querier_TailClient)
	for i := range resps {
		tailClients[resps[i].addr] = resps[i].response.(logproto.Querier_TailClient)
	}

	return tailClients, nil
}

func (q *IngesterQuerier) TailDisconnectedIngesters(ctx context.Context, req *logproto.TailRequest, connectedIngestersAddr []string) (map[string]logproto.Querier_TailClient, error) {
	// Build a map to easily check if an ingester address is already connected
	connected := make(map[string]bool)
	for _, addr := range connectedIngestersAddr {
		connected[addr] = true
	}

	// Get the current replication set from the ring
	replicationSet, err := q.ring.GetReplicationSetForOperation(ring.Read)
	if err != nil {
		return nil, err
	}

	// Look for disconnected ingesters or new one we should (re)connect to
	reconnectIngesters := []ring.InstanceDesc{}

	for _, ingester := range replicationSet.Instances {
		if _, ok := connected[ingester.Addr]; ok {
			continue
		}

		// Skip ingesters which are leaving or joining the cluster
		if ingester.State != ring.ACTIVE {
			continue
		}

		reconnectIngesters = append(reconnectIngesters, ingester)
	}

	if len(reconnectIngesters) == 0 {
		return nil, nil
	}

	// Instance a tail client for each ingester to re(connect)
	reconnectClients, err := q.forGivenIngesters(ctx, ring.ReplicationSet{Instances: reconnectIngesters}, func(_ context.Context, client logproto.QuerierClient) (interface{}, error) {
		return client.Tail(ctx, req)
	})
	if err != nil {
		return nil, err
	}

	reconnectClientsMap := make(map[string]logproto.Querier_TailClient)
	for _, client := range reconnectClients {
		reconnectClientsMap[client.addr] = client.response.(logproto.Querier_TailClient)
	}

	return reconnectClientsMap, nil
}

var maxSeries = 50

func (q *IngesterQuerier) Series(ctx context.Context, req *logproto.SeriesRequest) ([][]logproto.SeriesIdentifier, error) {
<<<<<<< HEAD
	var mutex sync.Mutex
	counts := 0
	ctxCancel, cancel := context.WithCancel(ctx)
	cacelByMaxSeries := false
	cacelResult := &logproto.SeriesResponse{}

	resps, err := q.forAllIngesters(ctx, func(client logproto.QuerierClient) (interface{}, error) {
		res, err := client.Series(ctxCancel, req)
		result := &logproto.SeriesResponse{}
		if err == context.Canceled {
			return result, nil
		}
		if err != nil {
			return nil, err
		}
		mutex.Lock()
		defer mutex.Unlock()
		if cacelByMaxSeries {
			return result, nil
		}
		for _, ss := range res.Series {
			if cacelByMaxSeries {
				break
			}
			newLabels := make(map[string]string, 0)
			for key, val := range ss.Labels {
				if counts >= maxSeries {
					cacelByMaxSeries = true
					break
				}
				newLabels[key] = val
				counts++
			}
			ss.Labels = newLabels
			result.Series = append(result.Series, ss)
		}
		if cacelByMaxSeries {
			cancel()
			cacelResult = result
		}
		return result, nil
=======
	resps, err := q.forAllIngesters(ctx, func(ctx context.Context, client logproto.QuerierClient) (interface{}, error) {
		return client.Series(ctx, req)
>>>>>>> d8eb8b2a
	})
	if cacelByMaxSeries {
		labelVal := cacelResult.GoString()
		level.Warn(util_log.Logger).Log("msg", "Series Canceled error", "counts", counts, "maxSeries", maxSeries, "err", err, "labelVal_0", labelVal)
		var acc [][]logproto.SeriesIdentifier
		acc = append(acc, cacelResult.Series)
		return acc, nil
	}

	if err != nil {
		return nil, err
	}
	var acc [][]logproto.SeriesIdentifier
	for _, resp := range resps {
		acc = append(acc, resp.response.(*logproto.SeriesResponse).Series)
	}

	return acc, nil
}

func (q *IngesterQuerier) TailersCount(ctx context.Context) ([]uint32, error) {
	replicationSet, err := q.ring.GetAllHealthy(ring.Read)
	if err != nil {
		return nil, err
	}

	// we want to check count of active tailers with only active ingesters
	ingesters := make([]ring.InstanceDesc, 0, 1)
	for i := range replicationSet.Instances {
		if replicationSet.Instances[i].State == ring.ACTIVE {
			ingesters = append(ingesters, replicationSet.Instances[i])
		}
	}

	if len(ingesters) == 0 {
		return nil, httpgrpc.Errorf(http.StatusInternalServerError, "no active ingester found")
	}

	responses, err := q.forGivenIngesters(ctx, replicationSet, func(ctx context.Context, querierClient logproto.QuerierClient) (interface{}, error) {
		resp, err := querierClient.TailersCount(ctx, &logproto.TailersCountRequest{})
		if err != nil {
			return nil, err
		}
		return resp.Count, nil
	})
	// We are only checking active ingesters, and any error returned stops checking other ingesters
	// so return that error here as well.
	if err != nil {
		return nil, err
	}

	counts := make([]uint32, len(responses))

	for _, resp := range responses {
		counts = append(counts, resp.response.(uint32))
	}

	return counts, nil
}

func (q *IngesterQuerier) GetChunkIDs(ctx context.Context, from, through model.Time, matchers ...*labels.Matcher) ([]string, error) {
	resps, err := q.forAllIngesters(ctx, func(ctx context.Context, querierClient logproto.QuerierClient) (interface{}, error) {
		return querierClient.GetChunkIDs(ctx, &logproto.GetChunkIDsRequest{
			Matchers: convertMatchersToString(matchers),
			Start:    from.Time(),
			End:      through.Time(),
		})
	})
	if err != nil {
		return nil, err
	}

	var chunkIDs []string
	for i := range resps {
		chunkIDs = append(chunkIDs, resps[i].response.(*logproto.GetChunkIDsResponse).ChunkIDs...)
	}

	return chunkIDs, nil
}

func (q *IngesterQuerier) Stats(ctx context.Context, userID string, from, through model.Time, matchers ...*labels.Matcher) (*index_stats.Stats, error) {
	resps, err := q.forAllIngesters(ctx, func(ctx context.Context, querierClient logproto.QuerierClient) (interface{}, error) {
		return querierClient.GetStats(ctx, &logproto.IndexStatsRequest{
			From:     from,
			Through:  through,
			Matchers: syntax.MatchersString(matchers),
		})
	})

	if err != nil {
		if isUnimplementedCallError(err) {
			// Handle communication with older ingesters gracefully
			return &index_stats.Stats{}, nil
		}
		return nil, err
	}

	casted := make([]*index_stats.Stats, 0, len(resps))
	for _, resp := range resps {
		casted = append(casted, resp.response.(*index_stats.Stats))
	}

	merged := index_stats.MergeStats(casted...)
	return &merged, nil
}

func convertMatchersToString(matchers []*labels.Matcher) string {
	out := strings.Builder{}
	out.WriteRune('{')

	for idx, m := range matchers {
		if idx > 0 {
			out.WriteRune(',')
		}

		out.WriteString(m.String())
	}

	out.WriteRune('}')
	return out.String()
}

// isUnimplementedCallError tells if the GRPC error is a gRPC error with code Unimplemented.
func isUnimplementedCallError(err error) bool {
	if err == nil {
		return false
	}

	s, ok := status.FromError(err)
	if !ok {
		return false
	}
	return (s.Code() == codes.Unimplemented)
}<|MERGE_RESOLUTION|>--- conflicted
+++ resolved
@@ -108,14 +108,10 @@
 }
 
 func (q *IngesterQuerier) SelectLogs(ctx context.Context, params logql.SelectLogParams) ([]iter.EntryIterator, error) {
-<<<<<<< HEAD
 	log, ctx := spanlogger.New(ctx, "IngesterQuerier.SelectSample")
 	log.Span.LogFields(otlog.String("params", params.Selector))
 
-	resps, err := q.forAllIngesters(ctx, func(client logproto.QuerierClient) (interface{}, error) {
-=======
 	resps, err := q.forAllIngesters(ctx, func(_ context.Context, client logproto.QuerierClient) (interface{}, error) {
->>>>>>> d8eb8b2a
 		stats.FromContext(ctx).AddIngesterReached(1)
 		return client.Query(ctx, params.QueryRequest)
 	})
@@ -131,16 +127,12 @@
 }
 
 func (q *IngesterQuerier) SelectSample(ctx context.Context, params logql.SelectSampleParams) ([]iter.SampleIterator, error) {
-<<<<<<< HEAD
 	log, ctx := spanlogger.New(ctx, "IngesterQuerier.SelectSample")
 	log.Span.LogFields(otlog.String("params", params.Selector))
 	defer func() {
 		log.Span.Finish()
 	}()
-	resps, err := q.forAllIngesters(ctx, func(client logproto.QuerierClient) (interface{}, error) {
-=======
 	resps, err := q.forAllIngesters(ctx, func(_ context.Context, client logproto.QuerierClient) (interface{}, error) {
->>>>>>> d8eb8b2a
 		stats.FromContext(ctx).AddIngesterReached(1)
 		return client.QuerySample(ctx, params.SampleQueryRequest)
 	})
@@ -239,14 +231,13 @@
 var maxSeries = 50
 
 func (q *IngesterQuerier) Series(ctx context.Context, req *logproto.SeriesRequest) ([][]logproto.SeriesIdentifier, error) {
-<<<<<<< HEAD
 	var mutex sync.Mutex
 	counts := 0
 	ctxCancel, cancel := context.WithCancel(ctx)
 	cacelByMaxSeries := false
 	cacelResult := &logproto.SeriesResponse{}
 
-	resps, err := q.forAllIngesters(ctx, func(client logproto.QuerierClient) (interface{}, error) {
+	resps, err := q.forAllIngesters(ctx, func(ctx context.Context, client logproto.QuerierClient) (interface{}, error) {
 		res, err := client.Series(ctxCancel, req)
 		result := &logproto.SeriesResponse{}
 		if err == context.Canceled {
@@ -281,10 +272,6 @@
 			cacelResult = result
 		}
 		return result, nil
-=======
-	resps, err := q.forAllIngesters(ctx, func(ctx context.Context, client logproto.QuerierClient) (interface{}, error) {
-		return client.Series(ctx, req)
->>>>>>> d8eb8b2a
 	})
 	if cacelByMaxSeries {
 		labelVal := cacelResult.GoString()
