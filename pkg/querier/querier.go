--- conflicted
+++ resolved
@@ -55,14 +55,10 @@
 	MaxConcurrent                 int              `yaml:"max_concurrent"`
 	QueryStoreOnly                bool             `yaml:"query_store_only"`
 	QueryIngesterOnly             bool             `yaml:"query_ingester_only"`
-<<<<<<< HEAD
-	PostFilterChunk               bool             `yaml:"post_filter_chunk"`
-=======
 	SeriesIngesterOnly            bool             `yaml:"series_ingester_only"`
 	LabelIngesterOnly             bool             `yaml:"label_ingester_only"`
 	PostFilterChunk               bool             `yaml:"post_filter_chunk"`
 	PostMetricsFilterChunk        bool             `yaml:"post_metrics_filter_chunk"`
->>>>>>> ebb7958b
 	PostFilterMaxParallel         int              `yaml:"post_filter_max_parallel"`
 	MultiTenantQueriesEnabled     bool             `yaml:"multi_tenant_queries_enabled"`
 	QueryTimeout                  time.Duration    `yaml:"query_timeout"`
@@ -76,16 +72,11 @@
 	f.DurationVar(&cfg.QueryIngestersWithin, "querier.query-ingesters-within", 3*time.Hour, "Maximum lookback beyond which queries are not sent to ingester. 0 means all queries are sent to ingester.")
 	f.IntVar(&cfg.MaxConcurrent, "querier.max-concurrent", 10, "The maximum number of concurrent queries.")
 	f.BoolVar(&cfg.QueryStoreOnly, "querier.query-store-only", false, "Queriers should only query the store and not try to query any ingesters")
-<<<<<<< HEAD
-	f.BoolVar(&cfg.QueryIngesterOnly, "querier.query-ingester-only", false, "Queriers should only query the ingesters and not try to query any store")
-	f.BoolVar(&cfg.PostFilterChunk, "querier.query-post-filter-chunk", false, "")
-=======
 	f.BoolVar(&cfg.QueryIngesterOnly, "querier.query-ingester-only", false, "/query/ Queriers should only query the ingesters and not try to query any store")
 	f.BoolVar(&cfg.SeriesIngesterOnly, "querier.series-ingester-only", true, "/series/,Queriers should only query the ingesters and not try to query any store")
 	f.BoolVar(&cfg.LabelIngesterOnly, "querier.label-ingester-only", true, "/label/,Queriers should only query the ingesters and not try to query any store")
 	f.BoolVar(&cfg.PostFilterChunk, "querier.query-post-filter-chunk", false, "")
 	f.BoolVar(&cfg.PostMetricsFilterChunk, "querier.query-post-metrics-filter-chunk", false, "")
->>>>>>> ebb7958b
 	f.IntVar(&cfg.PostFilterMaxParallel, "querier.post_filter-max-parallel", 256, "post filter max parallel")
 	f.BoolVar(&cfg.MultiTenantQueriesEnabled, "querier.multi-tenant-queries-enabled", false, "Enable queries across multiple tenants. (Experimental)")
 }
